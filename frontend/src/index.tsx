--- conflicted
+++ resolved
@@ -14,583 +14,11 @@
 
 import { StrictMode } from "react";
 import { createRoot } from "react-dom/client";
-<<<<<<< HEAD
-import {
-  createBrowserRouter,
-  RouterProvider,
-  Outlet,
-  RouteObject,
-} from "react-router-dom";
-import { ParticipantLoginPage } from "./pages/participantLoginPage";
-import { ResearcherLoginPage } from "./pages/researcherLoginPage";
-import { Dashboard } from "./components/dashboard/dashboard";
-import { ParticipantDashboard } from "./components/participantDashboard/participantDashboard";
-import { ProtectedRoute } from "./components/protectedRoute/protectedRoute";
-import { AuthProvider } from "./contexts/authContext";
-import { useDocumentTitle } from "./hooks/useDocumentTitle";
-import { HttpClientProvider } from "./lib/HttpClientContext";
-import { HttpClient } from "./lib/http";
-import "./index.css";
-// eslint-disable-next-line import/no-unresolved
-import "./output.css";
-import { FullLoader } from "./components/loader/loader";
-import { PrivacyPolicy } from "./pages/privacyPolicy";
-import { TermsOfUse } from "./pages/termsOfUse";
-import { Accounts } from "./components/adminDashboard/accounts";
-import { AccountsEdit } from "./components/adminDashboard/accountsEdit";
-import { AboutSleepTemplates } from "./components/adminDashboard/aboutSleepTemplates";
-import { AboutSleepTemplatesEdit } from "./components/adminDashboard/aboutSleepTemplatesEdit";
-import { AccessGroups } from "./components/adminDashboard/accessGroups";
-import { AccessGroupsEdit } from "./components/adminDashboard/accessGroupsEdit";
-import { Roles } from "./components/adminDashboard/roles";
-import { RolesEdit } from "./components/adminDashboard/rolesEdit";
-import { Studies } from "./components/adminDashboard/studies";
-import { StudiesEdit } from "./components/adminDashboard/studiesEdit";
-import { AdminDashboard } from "./components/adminDashboard/adminDashboard";
-import { DittiAppDashboard } from "./components/dittiApp/dittiAppDashboard";
-import { StudySummary } from "./components/dittiApp/studySummary";
-import { Subjects } from "./components/dittiApp/subjects";
-import { SubjectsEdit } from "./components/dittiApp/subjectsEdit";
-import { SubjectVisualsV2 } from "./components/dittiApp/subjectVisuals";
-import { WearableDashboard } from "./components/wearableDashboard/wearableDashboard";
-import { WearableStudies } from "./components/wearableDashboard/wearableStudies";
-import { WearableStudySummary } from "./components/wearableDashboard/wearableStudySummary";
-import { WearableVisuals } from "./components/wearableDashboard/wearableVisuals";
-import { StudiesView } from "./components/dittiApp/studiesView";
-import { Apps } from "./components/apps";
-import { AudioFiles } from "./components/dittiApp/audioFiles";
-import { AudioFileUpload } from "./components/dittiApp/audioFileUpload";
-import { WearableSubjects } from "./components/wearableDashboard/wearableSubjects";
-import { WearableSubjectsEdit } from "./components/wearableDashboard/wearableSubjectsEdit";
-import { FlashMessageContextProvider } from "./contexts/flashMessagesContext";
-import { DataRetrievalTasks } from "./components/adminDashboard/dataRetrievalTasks";
-
-/**
- * Root component wrapped with AuthProvider for authentication context.
- */
-const Root: React.FC = () => {
-  useDocumentTitle("Participant Portal");
-
-  const baseURL = import.meta.env.VITE_FLASK_SERVER as string;
-  const client = new HttpClient(baseURL);
-
-  return (
-    <HttpClientProvider client={client}>
-      <AuthProvider>
-        <Outlet />
-      </AuthProvider>
-    </HttpClientProvider>
-  );
-};
-
-/**
- * Define application routes with nested routes for protected areas and login pages.
- *
- * `handle.breadcrumbs` is used to display breadcrumbs in the Navbar component. `handle.breadcrumbs` is an array of
- * objects with `name` and `link` keys. The `name` key is the breadcrumb text and the `link` key is the breadcrumb link.
- * Either can contain a template string that is automatically replaced with the `studySlug`, `sidParam`, and
- * `dittiIdParam` values. `link` can also be null if the breadcrumb is not meant to be clickable.
- */
-const router = createBrowserRouter([
-  {
-    path: "/",
-    element: <Root />,
-    children: [
-      {
-        index: true,
-        element: (
-          <ProtectedRoute authMethod="participant">
-            <ParticipantDashboard />
-          </ProtectedRoute>
-        ),
-      },
-      {
-        path: "coordinator",
-        element: (
-          <ProtectedRoute authMethod="researcher">
-            <FlashMessageContextProvider>
-              <FullLoader loading={false} msg="" />
-              <Dashboard />
-            </FlashMessageContextProvider>
-          </ProtectedRoute>
-        ),
-        children: [
-          {
-            path: "",
-            element: <Apps />,
-            handle: {
-              breadcrumbs: [{ name: "Home", link: "/coordinator" }],
-            },
-          },
-          {
-            path: "admin",
-            element: <AdminDashboard />,
-            handle: {
-              breadcrumbs: [
-                { name: "Home", link: "/coordinator" },
-                { name: "Admin Dashboard", link: null },
-              ],
-            },
-            children: [
-              {
-                path: "",
-                element: <Accounts />,
-                handle: {
-                  breadcrumbs: [
-                    { name: "Accounts", link: "/coordinator/admin/accounts" },
-                  ],
-                },
-              },
-              {
-                path: "about-sleep-templates",
-                element: <AboutSleepTemplates />,
-                handle: {
-                  breadcrumbs: [
-                    {
-                      name: "About Sleep Templates",
-                      link: "/coordinator/admin/about-sleep-templates",
-                    },
-                  ],
-                },
-              },
-              {
-                path: "about-sleep-templates/create",
-                element: <AboutSleepTemplatesEdit />,
-                handle: {
-                  breadcrumbs: [
-                    {
-                      name: "About Sleep Templates",
-                      link: "/coordinator/admin/about-sleep-templates",
-                    },
-                    {
-                      name: "Create",
-                      link: "/coordinator/admin/about-sleep-templates/create",
-                    },
-                  ],
-                },
-              },
-              {
-                path: "about-sleep-templates/edit",
-                element: <AboutSleepTemplatesEdit />,
-                handle: {
-                  breadcrumbs: [
-                    {
-                      name: "About Sleep Templates",
-                      link: "/coordinator/admin/about-sleep-templates",
-                    },
-                    {
-                      name: "Edit",
-                      link: "/coordinator/admin/about-sleep-templates/edit",
-                    },
-                  ],
-                },
-              },
-              {
-                path: "access-groups",
-                element: <AccessGroups />,
-                handle: {
-                  breadcrumbs: [
-                    {
-                      name: "Access Groups",
-                      link: "/coordinator/admin/access-groups",
-                    },
-                  ],
-                },
-              },
-              {
-                path: "access-groups/create",
-                element: <AccessGroupsEdit />,
-                handle: {
-                  breadcrumbs: [
-                    {
-                      name: "Access Groups",
-                      link: "/coordinator/admin/access-groups",
-                    },
-                    {
-                      name: "Create",
-                      link: "/coordinator/admin/access-groups/create",
-                    },
-                  ],
-                },
-              },
-              {
-                path: "access-groups/edit",
-                element: <AccessGroupsEdit />,
-                handle: {
-                  breadcrumbs: [
-                    {
-                      name: "Access Groups",
-                      link: "/coordinator/admin/access-groups",
-                    },
-                    {
-                      name: "Edit",
-                      link: "/coordinator/admin/access-groups/edit",
-                    },
-                  ],
-                },
-              },
-              {
-                path: "accounts",
-                element: <Accounts />,
-                handle: {
-                  breadcrumbs: [
-                    { name: "Accounts", link: "/coordinator/admin/accounts" },
-                  ],
-                },
-              },
-              {
-                path: "accounts/create",
-                element: <AccountsEdit />,
-                handle: {
-                  breadcrumbs: [
-                    { name: "Accounts", link: "/coordinator/admin/accounts" },
-                    {
-                      name: "Create",
-                      link: "/coordinator/admin/accounts/create",
-                    },
-                  ],
-                },
-              },
-              {
-                path: "accounts/edit",
-                element: <AccountsEdit />,
-                handle: {
-                  breadcrumbs: [
-                    { name: "Accounts", link: "/coordinator/admin/accounts" },
-                    { name: "Edit", link: "/coordinator/admin/accounts/edit" },
-                  ],
-                },
-              },
-              {
-                path: "data-retrieval-tasks",
-                element: <DataRetrievalTasks />,
-                handle: {
-                  breadcrumbs: [
-                    {
-                      name: "Data Retrieval Tasks",
-                      link: "/coordinator/admin/data-retrieval-tasks",
-                    },
-                  ],
-                },
-              },
-              {
-                path: "roles",
-                element: <Roles />,
-                handle: {
-                  breadcrumbs: [
-                    { name: "Roles", link: "/coordinator/admin/roles" },
-                  ],
-                },
-              },
-              {
-                path: "roles/create",
-                element: <RolesEdit />,
-                handle: {
-                  breadcrumbs: [
-                    { name: "Roles", link: "/coordinator/admin/roles" },
-                    { name: "Create", link: "/coordinator/admin/roles/create" },
-                  ],
-                },
-              },
-              {
-                path: "roles/edit",
-                element: <RolesEdit />,
-                handle: {
-                  breadcrumbs: [
-                    { name: "Roles", link: "/coordinator/admin/roles" },
-                    { name: "Edit", link: "/coordinator/admin/roles/edit" },
-                  ],
-                },
-              },
-              {
-                path: "studies",
-                element: <Studies />,
-                handle: {
-                  breadcrumbs: [
-                    { name: "Studies", link: "/coordinator/admin/studies" },
-                  ],
-                },
-              },
-              {
-                path: "studies/create",
-                element: <StudiesEdit />,
-                handle: {
-                  breadcrumbs: [
-                    { name: "Studies", link: "/coordinator/admin/studies" },
-                    {
-                      name: "Create",
-                      link: "/coordinator/admin/studies/create",
-                    },
-                  ],
-                },
-              },
-              {
-                path: "studies/edit",
-                element: <StudiesEdit />,
-                handle: {
-                  breadcrumbs: [
-                    { name: "Studies", link: "/coordinator/admin/studies" },
-                    { name: "Edit", link: "/coordinator/admin/studies/edit" },
-                  ],
-                },
-              },
-            ],
-          },
-          {
-            path: "ditti",
-            element: <DittiAppDashboard />,
-            handle: {
-              breadcrumbs: [
-                { name: "Home", link: "/coordinator" },
-                { name: "Ditti App Dashboard", link: "/coordinator/ditti" },
-              ],
-            },
-            children: [
-              {
-                path: "",
-                element: <StudiesView />,
-              },
-              {
-                path: "audio",
-                element: <AudioFiles />,
-                handle: {
-                  breadcrumbs: [
-                    { name: "Audio Files", link: "/coordinator/ditti/audio" },
-                  ],
-                },
-              },
-              {
-                path: "audio/upload",
-                element: <AudioFileUpload />,
-                handle: {
-                  breadcrumbs: [
-                    { name: "Audio Files", link: "/coordinator/ditti/audio" },
-                    { name: "Upload", link: "/coordinator/ditti/audio/upload" },
-                  ],
-                },
-              },
-              {
-                path: "study",
-                element: <StudySummary />,
-                handle: {
-                  breadcrumbs: [
-                    {
-                      name: "{study}",
-                      link: "/coordinator/ditti/study?sid={sid}",
-                    },
-                  ],
-                },
-              },
-              {
-                path: "participants",
-                element: <Subjects />,
-                handle: {
-                  breadcrumbs: [
-                    {
-                      name: "{study}",
-                      link: "/coordinator/ditti/study?sid={sid}",
-                    },
-                    {
-                      name: "Participants",
-                      link: "/coordinator/ditti/participants?sid={sid}",
-                    },
-                  ],
-                },
-              },
-              {
-                path: "participants/enroll",
-                element: <SubjectsEdit />,
-                handle: {
-                  breadcrumbs: [
-                    {
-                      name: "{study}",
-                      link: "/coordinator/ditti/study?sid={sid}",
-                    },
-                    {
-                      name: "Participants",
-                      link: "/coordinator/ditti/participants?sid={sid}",
-                    },
-                    {
-                      name: "Enroll",
-                      link: "/coordinator/ditti/participants/enroll?sid={sid}",
-                    },
-                  ],
-                },
-              },
-              {
-                path: "participants/edit",
-                element: <SubjectsEdit />,
-                handle: {
-                  breadcrumbs: [
-                    {
-                      name: "{study}",
-                      link: "/coordinator/ditti/study?sid={sid}",
-                    },
-                    {
-                      name: "Participants",
-                      link: "/coordinator/ditti/participants?sid={sid}",
-                    },
-                    {
-                      name: "Edit",
-                      link: "/coordinator/ditti/participants/edit?dittiId={dittiId}&sid={sid}",
-                    },
-                  ],
-                },
-              },
-              {
-                path: "participants/view",
-                element: <SubjectVisualsV2 />,
-                handle: {
-                  breadcrumbs: [
-                    {
-                      name: "{study}",
-                      link: "/coordinator/ditti/study?sid={sid}",
-                    },
-                    {
-                      name: "Participants",
-                      link: "/coordinator/ditti/participants?sid={sid}",
-                    },
-                    {
-                      name: "View",
-                      link: "/coordinator/ditti/participants/view?&dittiId={dittiId}&sid={sid}",
-                    },
-                  ],
-                },
-              },
-            ],
-          },
-          {
-            path: "wearable",
-            element: <WearableDashboard />,
-            handle: {
-              breadcrumbs: [
-                { name: "Home", link: "/coordinator" },
-                { name: "Wearable Dashboard", link: "/coordinator/wearable" },
-              ],
-            },
-            children: [
-              {
-                path: "",
-                element: <WearableStudies />,
-              },
-              {
-                path: "study",
-                element: <WearableStudySummary />,
-                handle: {
-                  breadcrumbs: [
-                    {
-                      name: "{study}",
-                      link: "/coordinator/wearable/study?sid={sid}",
-                    },
-                  ],
-                },
-              },
-              {
-                path: "participants",
-                element: <WearableSubjects />,
-                handle: {
-                  breadcrumbs: [
-                    {
-                      name: "{study}",
-                      link: "/coordinator/wearable/study?sid={sid}",
-                    },
-                    {
-                      name: "Participants",
-                      link: "/coordinator/wearable/participants?sid={sid}",
-                    },
-                  ],
-                },
-              },
-              {
-                path: "participants/enroll",
-                element: <WearableSubjectsEdit />,
-                handle: {
-                  breadcrumbs: [
-                    {
-                      name: "{study}",
-                      link: "/coordinator/wearable/study?sid={sid}",
-                    },
-                    {
-                      name: "Participants",
-                      link: "/coordinator/wearable/participants?sid={sid}",
-                    },
-                    {
-                      name: "Enroll",
-                      link: "/coordinator/wearable/participants/enroll?sid={sid}",
-                    },
-                  ],
-                },
-              },
-              {
-                path: "participants/edit",
-                element: <SubjectsEdit />,
-                handle: {
-                  breadcrumbs: [
-                    {
-                      name: "{study}",
-                      link: "/coordinator/wearable/study?sid={sid}",
-                    },
-                    {
-                      name: "Participants",
-                      link: "/coordinator/wearable/participants?sid={sid}",
-                    },
-                    {
-                      name: "Edit",
-                      link: "/coordinator/wearable/participants/edit?dittiId={dittiId}&sid={sid}",
-                    },
-                  ],
-                },
-              },
-              {
-                path: "participants/view",
-                element: <WearableVisuals />,
-                handle: {
-                  breadcrumbs: [
-                    {
-                      name: "{study}",
-                      link: "/coordinator/wearable/study?sid={sid}",
-                    },
-                    {
-                      name: "Participants",
-                      link: "/coordinator/wearable/participants?sid={sid}",
-                    },
-                    {
-                      name: "View",
-                      link: "/coordinator/wearable/participants/view?dittiId={dittiId}&sid={sid}",
-                    },
-                  ],
-                },
-              },
-            ],
-          },
-        ],
-      },
-      {
-        path: "login",
-        element: <ParticipantLoginPage />,
-      },
-      {
-        path: "coordinator/login",
-        element: <ResearcherLoginPage />,
-      },
-    ],
-  },
-  {
-    path: "/privacy-policy",
-    element: <PrivacyPolicy />,
-  },
-  {
-    path: "/terms-of-use",
-    element: <TermsOfUse />,
-  },
-] as RouteObject[]);
-=======
 import { RouterProvider } from "react-router-dom";
 import { router } from "./router";
 import "./index.css";
 // eslint-disable-next-line import/no-unresolved
 import "./output.css";
->>>>>>> efa15e8e
 
 /**
  * Select the root container element and render the application.
