--- conflicted
+++ resolved
@@ -46,16 +46,11 @@
   "python.testing.pytestArgs": ["tests"],
   "python.testing.unittestEnabled": false,
   "python.testing.pytestEnabled": true,
-<<<<<<< HEAD
-  "python.envFile": "${workspaceFolder}/flask.env",
+  "python.envFile": "${workspaceFolder}/.env",
   "python.terminal.activateEnvInCurrentTerminal": true,
 
   "cSpell.words": [
     "ditti",
     "Fitbit"
   ]
-=======
-  "python.envFile": "${workspaceFolder}/.env",
-  "python.terminal.activateEnvInCurrentTerminal": true
->>>>>>> 56ae4f77
 }