import jwt
import logging
import requests
from datetime import datetime, timezone
from flask import (
    Blueprint, current_app, make_response, redirect, request, session
)
from urllib.parse import urlencode
from aws_portal.extensions import db
from aws_portal.models import StudySubject
from aws_portal.utils.cognito import verify_token

blueprint = Blueprint("cognito", __name__, url_prefix="/cognito")
logger = logging.getLogger(__name__)


def build_cognito_url(participant_pool: bool, path: str, params: dict) -> str:
    """
    Constructs a full URL for AWS Cognito by combining the base domain, path, and query parameters.
    """
    if not participant_pool:
        raise ValueError("Only participant pool is supported at this time.")
    base_url = f"https://{current_app.config['COGNITO_PARTICIPANT_DOMAIN']}"
    query_string = urlencode(params)
    return f"{base_url}{path}?{query_string}"


@blueprint.route("/login")
def login():
    """
    Redirect users to the Cognito login page.
    """
<<<<<<< HEAD
    cognito_auth_url = build_cognito_url("/login", {
        "client_id": current_app.config['COGNITO_CLIENT_ID'],
=======
    # Attempt to touch the database until it's ready
    max_retries = 5
    retries = 0
    while retries < max_retries:
        try:
            res = requests.get(url_for('base.touch', _external=True))
            res.raise_for_status()
            data = res.json()
            msg = data.get('msg', '')

            if msg == "OK":
                logger.info("Database is ready.")
                break
            # TODO: Determine if we need to retry before redirecting to Cognito
            elif msg == "STARTING":
                logger.info("Database is starting. Retrying in 2 seconds...")
                time.sleep(2)
            else:
                logger.error(f"Unexpected status from /touch: {msg}")
                return make_response({"msg": msg}, 500)
        except requests.RequestException as e:
            logger.error(f"Error contacting /touch endpoint: {e}")
            time.sleep(2)
        retries += 1
    else:
        logger.error("Max retries reached. Database is not ready.")
        return make_response({"msg": "Database is not ready."}, 500)

    # Construct the Cognito authorization URL after the database is confirmed ready
    cognito_auth_url = build_cognito_url(True, "/login", {
        "client_id": current_app.config['COGNITO_PARTICIPANT_CLIENT_ID'],
>>>>>>> 9cf52053
        "response_type": "code",
        "scope": "openid",
        "redirect_uri": current_app.config['COGNITO_PARTICIPANT_REDIRECT_URI'],
    })
    return redirect(cognito_auth_url)


@blueprint.route("/callback")
def cognito_callback():
    """
    Handle Cognito's authorization callback.

    Exchange the authorization code for an ID token and access token.
    Verifies the ID token, retrieves or creates the user in the database,
    stores the study subject ID in the session, and sets the tokens as secure cookies.

    Error responses:
        400 - Error fetching tokens, expired token, or invalid token.
    """
    # Retrieve authorization code from the request
    code = request.args.get("code")

    # Construct token endpoint and request parameters
    cognito_domain = current_app.config['COGNITO_PARTICIPANT_DOMAIN']
    token_issuer_endpoint = f"https://{cognito_domain}/oauth2/token"
    data = {
        "grant_type": "authorization_code",
        "client_id": current_app.config["COGNITO_PARTICIPANT_CLIENT_ID"],
        "client_secret": current_app.config["COGNITO_PARTICIPANT_CLIENT_SECRET"],
        "code": code,
        "redirect_uri": current_app.config["COGNITO_PARTICIPANT_REDIRECT_URI"],
    }
    headers = {"Content-Type": "application/x-www-form-urlencoded"}

    # Request tokens from Cognito
    response = requests.post(token_issuer_endpoint, data=data, headers=headers)
    response.raise_for_status()
    token_data = response.json()

    # Validate response and ensure required tokens are present
    if "id_token" not in token_data or "access_token" not in token_data:
        logger.error("Error fetching tokens.")
        return make_response({"msg": "Error fetching tokens."}, 400)

    id_token = token_data["id_token"]
    access_token = token_data["access_token"]

    # Decode and verify ID token
    try:
        claims = verify_token(True, id_token, token_use="id")

    except jwt.ExpiredSignatureError:
        return make_response({"msg": "Token has expired."}, 400)
    except jwt.InvalidTokenError as e:
        return make_response({"msg": f"Invalid token: {str(e)}"}, 400)

    # Get the user's user from token claims
    # TODO: Drop the current email column and replace it with ditti_id
    email = claims.get("cognito:username")

    # Check for study subject in database or create a new one
    study_subject = StudySubject.query.filter_by(email=email).first()
    if not study_subject:
        study_subject = StudySubject(
            created_on=datetime.now(timezone.utc),
            email=email,
            is_confirmed=True  # handled by Cognito already
        )
        db.session.add(study_subject)
        db.session.commit()

    # Store study subject ID in session and prepare the response
    session["study_subject_id"] = study_subject.id

    # Redirect to the front-end PartitipantDashboard
    frontend_base_url = current_app.config.get(
        'CORS_ORIGINS', 'http://localhost:3000')
    redirect_url = f"{frontend_base_url}/participant"

    response = make_response(redirect(redirect_url))

    # Set tokens in secure, HTTP-only cookies
    response.set_cookie(
        "id_token", id_token, httponly=True, secure=True, samesite="Lax"
    )
    response.set_cookie(
        "access_token", access_token, httponly=True, secure=True, samesite="Lax"
    )

    return response


@blueprint.route("/logout")
def logout():
    """
    Log out the user from the application and Cognito.

    Clears the session, redirects to the Cognito logout URL, and removes
    ID and access tokens from cookies by setting their expiration to zero.
    """
    session.clear()

<<<<<<< HEAD
    cognito_logout_url = build_cognito_url("/logout", {
        "client_id": current_app.config['COGNITO_CLIENT_ID'],
        "logout_uri": current_app.config['COGNITO_LOGOUT_URI'],
=======
    cognito_logout_url = build_cognito_url(True, "/logout", {
        "client_id": current_app.config['COGNITO_PARTICIPANT_CLIENT_ID'],
        # TODO: Add logout URL to Cognito app settings and replace this
        "redirect_uri": current_app.config['COGNITO_PARTICIPANT_REDIRECT_URI'],
>>>>>>> 9cf52053
        "response_type": "code",
        "scope": "openid"
    })

    response = make_response(redirect(cognito_logout_url))

    # Remove cookies by setting them to expire immediately
    response.set_cookie("id_token", "", expires=0)
    response.set_cookie("access_token", "", expires=0)

    return response


@blueprint.route("/check-login", methods=["GET"])
def check_login():
    """
    Checks if the user is authenticated via Cognito.
    """
    id_token = request.cookies.get('id_token')
    if not id_token:
        return make_response({"msg": "Not authenticated"}, 401)

    try:
        claims = verify_token(id_token, token_use="id")
        return make_response({"msg": "Login successful"}, 200)
    except jwt.ExpiredSignatureError:
        return make_response({"msg": "Token has expired."}, 401)
    except jwt.InvalidTokenError as e:
        return make_response({"msg": f"Invalid token: {str(e)}"}, 401)<|MERGE_RESOLUTION|>--- conflicted
+++ resolved
@@ -30,42 +30,10 @@
     """
     Redirect users to the Cognito login page.
     """
-<<<<<<< HEAD
-    cognito_auth_url = build_cognito_url("/login", {
-        "client_id": current_app.config['COGNITO_CLIENT_ID'],
-=======
-    # Attempt to touch the database until it's ready
-    max_retries = 5
-    retries = 0
-    while retries < max_retries:
-        try:
-            res = requests.get(url_for('base.touch', _external=True))
-            res.raise_for_status()
-            data = res.json()
-            msg = data.get('msg', '')
-
-            if msg == "OK":
-                logger.info("Database is ready.")
-                break
-            # TODO: Determine if we need to retry before redirecting to Cognito
-            elif msg == "STARTING":
-                logger.info("Database is starting. Retrying in 2 seconds...")
-                time.sleep(2)
-            else:
-                logger.error(f"Unexpected status from /touch: {msg}")
-                return make_response({"msg": msg}, 500)
-        except requests.RequestException as e:
-            logger.error(f"Error contacting /touch endpoint: {e}")
-            time.sleep(2)
-        retries += 1
-    else:
-        logger.error("Max retries reached. Database is not ready.")
-        return make_response({"msg": "Database is not ready."}, 500)
 
     # Construct the Cognito authorization URL after the database is confirmed ready
     cognito_auth_url = build_cognito_url(True, "/login", {
         "client_id": current_app.config['COGNITO_PARTICIPANT_CLIENT_ID'],
->>>>>>> 9cf52053
         "response_type": "code",
         "scope": "openid",
         "redirect_uri": current_app.config['COGNITO_PARTICIPANT_REDIRECT_URI'],
@@ -168,16 +136,9 @@
     """
     session.clear()
 
-<<<<<<< HEAD
-    cognito_logout_url = build_cognito_url("/logout", {
-        "client_id": current_app.config['COGNITO_CLIENT_ID'],
-        "logout_uri": current_app.config['COGNITO_LOGOUT_URI'],
-=======
     cognito_logout_url = build_cognito_url(True, "/logout", {
         "client_id": current_app.config['COGNITO_PARTICIPANT_CLIENT_ID'],
-        # TODO: Add logout URL to Cognito app settings and replace this
-        "redirect_uri": current_app.config['COGNITO_PARTICIPANT_REDIRECT_URI'],
->>>>>>> 9cf52053
+        "logout_uri": current_app.config['COGNITO_PARTICIPANT_LOGOUT_URI'],
         "response_type": "code",
         "scope": "openid"
     })
