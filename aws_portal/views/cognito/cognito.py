import logging
from datetime import datetime, timezone
from urllib.parse import urlencode
import jwt
import requests
from flask import Blueprint, current_app, make_response, redirect, request, session
from aws_portal.extensions import db
from aws_portal.models import StudySubject
from aws_portal.utils.cognito import verify_token

blueprint = Blueprint("cognito", __name__, url_prefix="/cognito")
logger = logging.getLogger(__name__)


def build_cognito_url(participant_pool: bool, path: str, params: dict) -> str:
    """
    Constructs a full URL for AWS Cognito by combining the base domain, path, and query parameters.
    """
    if not participant_pool:
        raise ValueError("Only participant pool is supported at this time.")
    base_url = f"https://{current_app.config['COGNITO_PARTICIPANT_DOMAIN']}"
    query_string = urlencode(params)
    return f"{base_url}{path}?{query_string}"


@blueprint.route("/login")
def login():
    """
    Redirect users to the Cognito login page.
    """
<<<<<<< HEAD
    elevated = request.args.get("elevated") == "true"
    scope = "openid email"
    if elevated:
        scope += " aws.cognito.signin.user.admin"

    cognito_auth_url = build_cognito_url("/login", {
        "client_id": current_app.config["COGNITO_CLIENT_ID"],
        "response_type": "code",
        "scope": scope,
        "redirect_uri": current_app.config["COGNITO_REDIRECT_URI"],
=======

    # Construct the Cognito authorization URL after the database is confirmed ready
    cognito_auth_url = build_cognito_url(True, "/login", {
        "client_id": current_app.config['COGNITO_PARTICIPANT_CLIENT_ID'],
        "response_type": "code",
        "scope": "openid",
        "redirect_uri": current_app.config['COGNITO_PARTICIPANT_REDIRECT_URI'],
>>>>>>> 4a81bf73
    })
    return redirect(cognito_auth_url)


@blueprint.route("/callback")
def cognito_callback():
    """
    Handle Cognito's authorization callback.

    Exchange the authorization code for an ID token and access token.
    Verifies the ID token, retrieves or creates the user in the database,
    stores the study subject ID in the session, and sets the tokens as secure cookies.

    Error responses:
        400 - Error fetching tokens, expired token, or invalid token.
    """
    # Retrieve authorization code from the request
    code = request.args.get("code")

    # Construct token endpoint and request parameters
<<<<<<< HEAD
    cognito_domain = current_app.config["COGNITO_DOMAIN"]
=======
    cognito_domain = current_app.config['COGNITO_PARTICIPANT_DOMAIN']
>>>>>>> 4a81bf73
    token_issuer_endpoint = f"https://{cognito_domain}/oauth2/token"
    data = {
        "grant_type": "authorization_code",
        "client_id": current_app.config["COGNITO_PARTICIPANT_CLIENT_ID"],
        "client_secret": current_app.config["COGNITO_PARTICIPANT_CLIENT_SECRET"],
        "code": code,
        "redirect_uri": current_app.config["COGNITO_PARTICIPANT_REDIRECT_URI"],
    }
    headers = {"Content-Type": "application/x-www-form-urlencoded"}

    # Request tokens from Cognito
    response = requests.post(token_issuer_endpoint, data=data, headers=headers)
    response.raise_for_status()
    token_data = response.json()

    # Validate response and ensure required tokens are present
    if "id_token" not in token_data or "access_token" not in token_data:
        logger.error("Error fetching tokens.")
        return make_response({"msg": "Error fetching tokens."}, 400)

    id_token = token_data["id_token"]
    access_token = token_data["access_token"]

    # Decode and verify ID token
    try:
        claims = verify_token(True, id_token, token_use="id")

    except jwt.ExpiredSignatureError:
        return make_response({"msg": "Token has expired."}, 400)
    except jwt.InvalidTokenError as e:
        return make_response({"msg": f"Invalid token: {str(e)}"}, 400)

    # Get the user's user from token claims
    # TODO: Drop the current email column and replace it with ditti_id
    email = claims.get("cognito:username")

    # Check for study subject in database or create a new one
    study_subject = StudySubject.query.filter_by(email=email).first()
    if study_subject:
        if study_subject.is_archived:
            return make_response({"msg": f"Account archived: {str(e)}"}, 400)
    else:
        # If no StudySubject exists with the given email, create a new one
        study_subject = StudySubject(
            created_on=datetime.now(timezone.utc),
            email=email,
            is_confirmed=True  # handled by Cognito already
        )
        db.session.add(study_subject)
        db.session.commit()

    # Store study subject ID in session and prepare the response
    session["study_subject_id"] = study_subject.id

    # Redirect to the front-end ParticipantDashboard
    frontend_base_url = current_app.config.get(
<<<<<<< HEAD
        "CORS_ORIGINS", "http://localhost:3000"
    )
    redirect_url = f"{frontend_base_url}/participant"
=======
        'CORS_ORIGINS', 'http://localhost:3000')
    redirect_url = frontend_base_url
>>>>>>> 4a81bf73

    response = make_response(redirect(redirect_url))

    # Set tokens in secure, HTTP-only cookies
    response.set_cookie(
        "id_token", id_token, httponly=True, secure=True, samesite="Lax"
    )
    response.set_cookie(
        "access_token", access_token, httponly=True, secure=True, samesite="Lax"
    )

    return response


@blueprint.route("/logout")
def logout():
    """
    Log out the user from the application and Cognito.

    Clears the session, redirects to the Cognito logout URL, and removes
    ID and access tokens from cookies by setting their expiration to zero.
    """
    session.clear()

<<<<<<< HEAD
    cognito_logout_url = build_cognito_url("/logout", {
        "client_id": current_app.config["COGNITO_CLIENT_ID"],
        "logout_uri": current_app.config["COGNITO_LOGOUT_URI"],
        "response_type": "code"
=======
    cognito_logout_url = build_cognito_url(True, "/logout", {
        "client_id": current_app.config['COGNITO_PARTICIPANT_CLIENT_ID'],
        "logout_uri": current_app.config['COGNITO_PARTICIPANT_LOGOUT_URI'],
        "response_type": "code",
        "scope": "openid"
>>>>>>> 4a81bf73
    })

    response = make_response(redirect(cognito_logout_url))

    # Remove cookies by setting them to expire immediately
    response.set_cookie("id_token", "", expires=0)
    response.set_cookie("access_token", "", expires=0)

    return response


@blueprint.route("/check-login", methods=["GET"])
def check_login():
    """
    Checks if the user is authenticated via Cognito.
    """
    id_token = request.cookies.get("id_token")
    if not id_token:
        return make_response({"msg": "Not authenticated"}, 401)

    try:
        claims = verify_token(True, id_token, token_use="id")
        return make_response({"msg": "Login successful"}, 200)
    except jwt.ExpiredSignatureError:
        return make_response({"msg": "Token has expired."}, 401)
    except jwt.InvalidTokenError as e:
        return make_response({"msg": f"Invalid token: {str(e)}"}, 401)<|MERGE_RESOLUTION|>--- conflicted
+++ resolved
@@ -28,26 +28,16 @@
     """
     Redirect users to the Cognito login page.
     """
-<<<<<<< HEAD
     elevated = request.args.get("elevated") == "true"
-    scope = "openid email"
+    scope = "openid"
     if elevated:
         scope += " aws.cognito.signin.user.admin"
 
-    cognito_auth_url = build_cognito_url("/login", {
-        "client_id": current_app.config["COGNITO_CLIENT_ID"],
-        "response_type": "code",
-        "scope": scope,
-        "redirect_uri": current_app.config["COGNITO_REDIRECT_URI"],
-=======
-
-    # Construct the Cognito authorization URL after the database is confirmed ready
     cognito_auth_url = build_cognito_url(True, "/login", {
         "client_id": current_app.config['COGNITO_PARTICIPANT_CLIENT_ID'],
         "response_type": "code",
-        "scope": "openid",
+        "scope": scope,
         "redirect_uri": current_app.config['COGNITO_PARTICIPANT_REDIRECT_URI'],
->>>>>>> 4a81bf73
     })
     return redirect(cognito_auth_url)
 
@@ -68,11 +58,7 @@
     code = request.args.get("code")
 
     # Construct token endpoint and request parameters
-<<<<<<< HEAD
-    cognito_domain = current_app.config["COGNITO_DOMAIN"]
-=======
-    cognito_domain = current_app.config['COGNITO_PARTICIPANT_DOMAIN']
->>>>>>> 4a81bf73
+    cognito_domain = current_app.config["COGNITO_PARTICIPANT_DOMAIN"]
     token_issuer_endpoint = f"https://{cognito_domain}/oauth2/token"
     data = {
         "grant_type": "authorization_code",
@@ -129,14 +115,8 @@
 
     # Redirect to the front-end ParticipantDashboard
     frontend_base_url = current_app.config.get(
-<<<<<<< HEAD
-        "CORS_ORIGINS", "http://localhost:3000"
-    )
+        "CORS_ORIGINS", "http://localhost:3000")
     redirect_url = f"{frontend_base_url}/participant"
-=======
-        'CORS_ORIGINS', 'http://localhost:3000')
-    redirect_url = frontend_base_url
->>>>>>> 4a81bf73
 
     response = make_response(redirect(redirect_url))
 
@@ -161,18 +141,10 @@
     """
     session.clear()
 
-<<<<<<< HEAD
-    cognito_logout_url = build_cognito_url("/logout", {
-        "client_id": current_app.config["COGNITO_CLIENT_ID"],
-        "logout_uri": current_app.config["COGNITO_LOGOUT_URI"],
+    cognito_logout_url = build_cognito_url(True, "/logout", {
+        "client_id": current_app.config["COGNITO_PARTICIPANT_CLIENT_ID"],
+        "logout_uri": current_app.config["COGNITO_PARTICIPANT_LOGOUT_URI"],
         "response_type": "code"
-=======
-    cognito_logout_url = build_cognito_url(True, "/logout", {
-        "client_id": current_app.config['COGNITO_PARTICIPANT_CLIENT_ID'],
-        "logout_uri": current_app.config['COGNITO_PARTICIPANT_LOGOUT_URI'],
-        "response_type": "code",
-        "scope": "openid"
->>>>>>> 4a81bf73
     })
 
     response = make_response(redirect(cognito_logout_url))
