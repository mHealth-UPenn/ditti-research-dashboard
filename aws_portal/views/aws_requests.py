from functools import reduce
import json
import logging
import os
import re
import traceback

import boto3
from botocore.exceptions import ClientError, NoCredentialsError
from flask import Blueprint, current_app, jsonify, make_response, request
from flask_jwt_extended import current_user
import pandas as pd

from aws_portal.models import JoinAccountStudy, Study
from aws_portal.utils.auth import auth_required
from aws_portal.utils.aws import MutationClient, Query, Updater

blueprint = Blueprint("aws", __name__, url_prefix="/aws")
logger = logging.getLogger(__name__)


# TODO: Remove unused endpoint.
@blueprint.route("/scan")
@auth_required("View", "Ditti App Dashboard")
def scan():  # TODO update unit test
    """
    Query a dynamodb table

    Options
    -------
    app: 2
    key: str 
        The short name of the table (User, Tap, etc.)
    query: str (optional)
        The expression to query the table with, for example:
            "(a=="a"ORa=="b")AND(b=="a"AND(b=="b"ORb=="c"))"
        Valid conditionals include:
            == - equals
            != - not equals
            <= - less than or equal to
            >= - greater than or equal to
            << - less than
            >> - greater than
            BETWEEN - between two values, e.g., "fooBETWEEN"bar""baz""
            BEGINS - will return results that begin with a given value
            CONTAINS - will return results that contain a given value
            ~~ - will return results that are true
            ~ - will return results that are false
        Expressions are evaluated by paranthetical sub-expressions first, then
        from left to right. Expressions can only contain these characters:
            a-zA-Z0-9_-=":.<>()~!
    
    Response Syntax (200)
    ---------------------
    [
        ...Table data
    ]

    Response Syntax (200)
    ---------------------
    {
        msg: "Invalid Query"
    }
    """
    key = request.args.get("key")
    query = request.args.get("query")

    if re.search(Query.invalid_chars, query) is not None:
        return jsonify({"msg": "Invalid Query"})

    res = Query(key, query).scan()
    return jsonify(res["Items"])


@blueprint.route("/get-taps")
@auth_required("View", "Ditti App Dashboard")
def get_taps():  # TODO update unit test
    """
    Get tap data. If the user has permissions to view all studies, this will
    return all tap data. Otherwise, this will return tap data for only the
    studies the user has access to

    Options
    -------
    app: 2

    Response Syntax (200)
    ---------------------
    [
        {
            user_permission_id: str,
            time: iso-formatted timestamp
        },
        ...
    ]

    Response syntax (500)
    ---------------------
    {
        msg: "Query failed due to internal server error."
    }
    """

    # add expressions to the query to return all taps for multiple studies
    def f(left, right):
        q = "user_permission_idBEGINS\"%s\"" % right
        return left + ("OR" if left else "") + q

    try:

        # if the user has permission to view all studies, get all users
        app_id = request.args["app"]
        permissions = current_user.get_permissions(app_id)
        current_user.validate_ask("View", "All Studies", permissions)
        users = Query("User").scan()["Items"]

    except ValueError:

        # get users only for the studies the user as access to
        studies = Study.query\
            .join(JoinAccountStudy)\
            .filter(JoinAccountStudy.account_id == current_user.id)\
            .all()

        prefixes = [s.ditti_id for s in studies]
        query = reduce(f, prefixes, "")
        users = Query("User", query).scan()["Items"]

    except Exception as e:
        exc = traceback.format_exc()
        logger.warning(exc)

        return make_response({"msg": "Query failed due to internal server error."}, 500)

    # get all taps
    taps = Query("Tap").scan()["Items"]
<<<<<<< HEAD

=======
>>>>>>> abf1f328
    df_users = pd.DataFrame(users, columns=["id", "user_permission_id"])\
        .rename(columns={"user_permission_id": "dittiId"})

    df_taps = pd.DataFrame(taps, columns=["tapUserId", "time", "timeZone"])\
        .rename(columns={"tapUserId": "id", "timeZone": "timezone"})

    # Old versions of the app record UTC timestamps
    # Fill missing timezone values with the UTC timezone
    df_taps["timezone"] = df_taps["timezone"]\
        .fillna("GMT Universal Coordinated Time")

    # merge on only the users that were returned earlier
    res = pd.merge(df_users, df_taps, on="id")\
        .drop("id", axis=1)\
        .to_dict("records")

    return jsonify(res)


@blueprint.route("/get-audio-taps")
@auth_required("View", "Ditti App Dashboard")
def get_audio_taps():  # TODO write unit test
    # add expressions to the query to return all taps for multiple studies
    def f(left, right):
        q = "user_permission_idBEGINS\"%s\"" % right
        return left + ("OR" if left else "") + q

    try:
        # if the user has permission to view all studies, get all users
        app_id = request.args["app"]
        permissions = current_user.get_permissions(app_id)
        current_user.validate_ask("View", "All Studies", permissions)
        users = Query("User").scan()["Items"]

    except ValueError:
        # get users only for the studies the user as access to
        studies = Study.query\
            .join(JoinAccountStudy)\
            .filter(JoinAccountStudy.account_id == current_user.id)\
            .all()

        prefixes = [s.ditti_id for s in studies]
        query = reduce(f, prefixes, "")
        users = Query("User", query).scan()["Items"]

    except Exception as e:
        exc = traceback.format_exc()
        logger.warning(exc)

        return make_response({"msg": "Query failed due to internal server error."}, 500)

    # Get all audio files
    audio_files = Query("AudioFile").scan()["Items"]

    # Get all taps
    audio_taps = Query("AudioTap").scan()["Items"]

    df_users = pd.DataFrame(users, columns=["id", "user_permission_id"])\
        .rename(columns={"id": "userId", "user_permission_id": "dittiId"})

    df_audio_files = pd.DataFrame(audio_files, columns=["id", "title"])\
        .rename(columns={"id": "audioFileId", "title": "audioFileTitle"})

    df_audio_taps = pd.DataFrame(
        audio_taps,
        columns=[
            "audioTapUserId",
            "audioTapAudioFileId",
            "time",
            "timeZone",
            "action",
        ]
    ).rename(columns={
        "audioTapUserId": "userId",
        "audioTapAudioFileId": "audioFileId",
        "timeZone": "timezone",
    })

    # Merge on only the users that were returned earlier
    res = df_users.merge(df_audio_taps, on="userId")\
        .merge(df_audio_files, on="audioFileId")\
        .drop(["userId", "audioFileId"], axis=1)\
        .to_dict("records")

    return jsonify(res)


@blueprint.route("/get-users")
@auth_required("View", "Ditti App Dashboard")
def get_users():  # TODO: create unit test
    """
    Get user data. If the user has permissions to view all studies, this will
    return all user data. Otherwise, this will return user data for only the
    studies the user has access to

    Options
    -------
    app: 2

    Response Syntax (200)
    ---------------------
    [
        {
            tapPermission: bool
            information: str
            userPermissionId: str
            expTime: iso-formatted timestamp
            teamEmail: str
            createdAt: iso-formatted timestamp
        },
        ...
    ]

    Response syntax (500)
    ---------------------
    {
        msg: "Query failed due to internal server error."
    }
    """

    # add expressions to the query to return all users for multiple studies
    def f(left, right):
        q = "user_permission_idBEGINS\"%s\"" % right
        return left + ("OR" if left else "") + q

    # gets only useful user data
    def map_users(user):

        # if information is empty, use an empty string instead of None
        information = user["information"] if "information" in user else ""

        return {
            "tapPermission": user["tap_permission"],
            "information": information,
            "userPermissionId": user["user_permission_id"],
            "expTime": user["exp_time"],
            "teamEmail": user["team_email"],
            "createdAt": user["createdAt"]
        }

    users = None

    try:

        # if the user has permission to view all studies, get all studies
        app_id = request.args["app"]
        permissions = current_user.get_permissions(app_id)
        current_user.validate_ask("View", "All Studies", permissions)
        users = Query("User").scan()["Items"]
        res = map(map_users, users)

        return jsonify(list(res))

    except ValueError:

        # get only the studies the user has access to
        studies = Study.query\
            .join(JoinAccountStudy)\
            .filter(JoinAccountStudy.account_id == current_user.id)\
            .all()

    except Exception as e:
        exc = traceback.format_exc()
        logger.warning(exc)

        return make_response({"msg": "Query failed due to internal server error."}, 500)

    # get all users for the studies that were returned earlier
    prefixes = [s.ditti_id for s in studies]
    query = reduce(f, prefixes, "")
    users = Query("User", query).scan()["Items"]
    res = map(map_users, users)

    return jsonify(list(res))


@blueprint.route("/user/create", methods=["POST"])
@auth_required("View", "Ditti App Dashboard")
@auth_required("Create", "Participants")
def user_create():
    """
    Create a new user

    Request Syntax
    --------------
    {
        app: 2,
        study: int,
        create: {
            exp_time: iso-formatted timestamp,
            tap_permission: boolean,
            team_email: str,
            user_permission_id: str,
            information: str
        }
    }

    Response syntax (200)
    ---------------------
    {
        msg: "User Created Successfully"
    }

    Response syntax (500)
    ---------------------
    {
        msg: "User creation failed due to internal server error."
    }
    """
    msg = "User Created Successfully"

    try:
        client = MutationClient()
        client.open_connection()
        client.set_mutation(
            "CreateUserPermissionInput",
            "createUserPermission",
            request.json.get("create")
        )

        client.post_mutation()

    except Exception as e:
        exc = traceback.format_exc()
        logger.warning(exc)

        return make_response({"msg": "User creation failed due to internal server error."}, 500)

    return jsonify({"msg": msg})


@blueprint.route("/user/edit", methods=["POST"])
@auth_required("View", "Ditti App Dashboard")
@auth_required("Edit", "Participants")
def user_edit():
    """
    Edit an exisitng user

    Request Syntax
    --------------
    {
        app: 2,
        study: int,
        user_permission_id: str,
        edit: {
            exp_time: iso-formatted timestamp,
            tap_permission: boolean,
            team_email: str,
            user_permission_id: str,
            information: str
        }
    }

    All data in the request body are optional. Any attributes that are excluded
    from the request body will not be changed.

    Response syntax (200)
    ---------------------
    {
        msg: "User Successfully Edited" or
            "Invalid Ditti ID: ..." or
            "Invalid study acronym: ..." or
            "Ditti ID not found: ..."
    }

    Response syntax (500)
    ---------------------
    {
        msg: "User edit failed due to internal server error."
    }
    """
    msg = "User Successfully Edited"
    user_permission_id = request.json.get("user_permission_id")

    # check that the ditti id is valid
    if re.search(r"[^\dA-Za-z]", user_permission_id) is not None:
        return jsonify({"msg": "Invalid Ditti ID: %s" % user_permission_id})

    acronym = re.sub(r"[\d]+", "", user_permission_id)
    study_id = request.json.get("study")
    study = Study.query.get(study_id)

    # check that the study acronym of the ditti id is valid
    if acronym != study.ditti_id:
        return jsonify({"msg": "Invalid study acronym: %s" % acronym})

    query = "user_permission_id==\"%s\"" % user_permission_id
    res = Query("User", query).scan()

    # if the ditti id does not exist
    if not res["Items"]:
        return jsonify({"msg": "Ditti ID not found: %s" % user_permission_id})

    try:
        updater = Updater("User")
        updater.set_key_from_query(query)
        updater.set_expression(request.json.get("edit"))
        updater.update()

    except Exception as e:
        exc = traceback.format_exc()
        logger.warning(exc)

        return make_response({"msg": "User edit failed due to internal server error."}, 500)

    return jsonify({"msg": msg})


@blueprint.route("/get-audio-files")
@auth_required("View", "Ditti App Dashboard")
@auth_required("View", "Audio Files")
def get_audio_files():  # TODO update unit test
    """
    Get all audio files from DynamoDB.

    Options
    -------
    app: 2

    Response Syntax (200)
    ---------------------
    [
        {
            id: str,
            _version: int,
            fileName: str,
            title: str,
            category: str,
            availability: str,
            studies: list[str],
            length: int,
        },
        ...
    ]

    Response syntax (500)
    ---------------------
    {
        msg: "Query failed due to internal server error."
    }
    """
    res = []

    try:
        result = Query("AudioFile").scan()["Items"]
        for item in result:

            # Skip deleted audio files
            try:
                if item["_deleted"]:
                    continue
            except KeyError:
                pass

            audio_file = dict()
            try:
                audio_file["id"] = item["id"]
            except KeyError:
                pass
            try:
                audio_file["_version"] = item["_version"]
            except KeyError:
                pass
            try:
                audio_file["fileName"] = item["fileName"]
            except KeyError:
                pass
            try:
                audio_file["title"] = item["title"]
            except KeyError:
                pass
            try:
                audio_file["category"] = item["category"]
            except KeyError:
                pass
            try:
                audio_file["availability"] = item["availability"]
            except KeyError:
                pass
            try:
                audio_file["studies"] = item["studies"]
            except KeyError:
                pass
            try:
                audio_file["length"] = int(item["length"])
            except KeyError:
                pass
            res.append(audio_file)

    except Exception as e:
        exc = traceback.format_exc()
        logger.warning(exc)
        return make_response({"msg": "Query failed due to internal server error."}, 500)

    return jsonify(res)


@blueprint.route("/audio-file/create", methods=["POST"])
@auth_required("View", "Ditti App Dashboard")
@auth_required("Create", "Audio File")
def audio_file_create():
    """
    Insert new audio files into DynamoDB.

    Request Syntax
    --------------
    {
        app: 2,
        create: [
            {
                fileName: str,
                title: str,
                category: str,
                availability: str,
                studies: list[str],
                length: int,
            },
            ...
        ]
    }

    Response syntax (200)
    ---------------------
    {
        msg: "Audio File Created Successfully"
    }

    Response syntax (500)
    ---------------------
    {
        msg: "Creation of audio file failed due to internal server error."
    }
    """
    msg = "Audio File Created Successfully"

    try:
        items = request.json.get("create")

        # Add the bucket name the mutation body
        for item in items:
            item["bucket"] = current_app.config["AWS_AUDIO_FILE_BUCKET"]

        client = MutationClient()
        client.open_connection()
        client.set_mutation_v2(items)
        res = client.post_mutation()
        data = json.loads(res)

        if "data" not in data or not data["data"]:
            raise Exception(data["errors"][0]["message"])


    except Exception as e:
        exc = traceback.format_exc()
        logger.warning(exc)
        return make_response({"msg": "Creation of audio file failed due to internal server error."}, 500)

    return jsonify({"msg": msg})


@blueprint.route("/audio-file/delete", methods=["POST"])
@auth_required("View", "Ditti App Dashboard")
@auth_required("Delete", "Audio File")
def audio_file_delete():
    """
    Permanently deletes an audio file. This endpoint first deletes the audio
    file from S3 then deletes the audio file from DynamoDB. If the deletion from
    S3 fails, the audio file is not deleted from DynamoDB.

    Request syntax
    --------------
    {
        app: 2,
        id: str,
        _version: int
    }

    Response syntax (200)
    ---------------------
    {
        msg: "Audio File Deleted Successfully"
    }

    Response syntax (500)
    ---------------------
    {
        msg: "Deletion of audio file failed due to internal server error."
    }
    """
    msg = "Audio file successfully deleted."

    try:

        # Get the audio file
        audio_file_id = request.json["id"]
        version = request.json["_version"]
        audio_file = Query("AudioFile", f"id==\"{audio_file_id}\"").scan()["Items"][0]

        # Try deleting the audio file from S3
        try:
            key = audio_file["fileName"]
            bucket = os.getenv("AWS_AUDIO_FILE_BUCKET")
            client = boto3.client("s3")
            deleted = client.delete_object(Bucket=bucket, Key=key)["DeleteMarker"]

            # Return an error if the audio file was not deleted
            if not deleted:
                msg = "Audio file not deleted"
                return make_response({"msg": msg}, 500)

        # Automatically delete entries with no fileName
        except KeyError:
            pass

        # Delete the audio file from DynamoDB
        client = MutationClient()
        client.open_connection()
        client.set_mutation(
            "DeleteAudioFileInput",
            "deleteAudioFile",
            {"id": audio_file_id, "_version": int(version)}
        )

        client.post_mutation()

    except Exception:
        exc = traceback.format_exc()
        logger.warning(exc)
        return make_response({"msg": "Deletion of audio file failed due to internal server error."}, 500)

    return jsonify({"msg": msg})


@blueprint.route("/audio-file/get-presigned-urls", methods=["POST"])
@auth_required("View", "Ditti App Dashboard")
@auth_required("Create", "Audio File")
def audio_file_generate_presigned_urls():
    """
    Generates a list of presigned URLs for a given set of files. The request
    body must include a key for uploading to S3 and its MIME type.

    Request syntax
    --------------
    {
        app: 2,
        files: [
            {
                key: str,
                type: str
            }
        ]
    }

    Response syntax (200)
    ---------------------
    {
        urls: [
            str,
            ...
        ]
    }

    Response syntax (500)
    ---------------------
    {
        msg: AWS credentials not available
    }
    {
        msg: Unknown error while generating presigned URLs.
    }
    """
    try:
        client = boto3.client("s3")
        files = request.json["files"]
        urls = []

        for file in files:
            presigned_url = client.generate_presigned_url(
                "put_object",
                Params={
                    "Bucket": current_app.config["AWS_AUDIO_FILE_BUCKET"],
                    "Key": file["key"],
                    "ContentType": file["type"]
                },
                ExpiresIn=3600,
            )
            urls.append(presigned_url)

        return jsonify({"urls": urls})

    except NoCredentialsError:
        return jsonify({"msg": "AWS credentials not available"}), 500
    
    except ClientError:
        return jsonify({"msg": "Unknown error while generating presigned URLs"}), 500
<|MERGE_RESOLUTION|>--- conflicted
+++ resolved
@@ -1,735 +1,731 @@
-from functools import reduce
-import json
-import logging
-import os
-import re
-import traceback
-
-import boto3
-from botocore.exceptions import ClientError, NoCredentialsError
-from flask import Blueprint, current_app, jsonify, make_response, request
-from flask_jwt_extended import current_user
-import pandas as pd
-
-from aws_portal.models import JoinAccountStudy, Study
-from aws_portal.utils.auth import auth_required
-from aws_portal.utils.aws import MutationClient, Query, Updater
-
-blueprint = Blueprint("aws", __name__, url_prefix="/aws")
-logger = logging.getLogger(__name__)
-
-
-# TODO: Remove unused endpoint.
-@blueprint.route("/scan")
-@auth_required("View", "Ditti App Dashboard")
-def scan():  # TODO update unit test
-    """
-    Query a dynamodb table
-
-    Options
-    -------
-    app: 2
-    key: str 
-        The short name of the table (User, Tap, etc.)
-    query: str (optional)
-        The expression to query the table with, for example:
-            "(a=="a"ORa=="b")AND(b=="a"AND(b=="b"ORb=="c"))"
-        Valid conditionals include:
-            == - equals
-            != - not equals
-            <= - less than or equal to
-            >= - greater than or equal to
-            << - less than
-            >> - greater than
-            BETWEEN - between two values, e.g., "fooBETWEEN"bar""baz""
-            BEGINS - will return results that begin with a given value
-            CONTAINS - will return results that contain a given value
-            ~~ - will return results that are true
-            ~ - will return results that are false
-        Expressions are evaluated by paranthetical sub-expressions first, then
-        from left to right. Expressions can only contain these characters:
-            a-zA-Z0-9_-=":.<>()~!
-    
-    Response Syntax (200)
-    ---------------------
-    [
-        ...Table data
-    ]
-
-    Response Syntax (200)
-    ---------------------
-    {
-        msg: "Invalid Query"
-    }
-    """
-    key = request.args.get("key")
-    query = request.args.get("query")
-
-    if re.search(Query.invalid_chars, query) is not None:
-        return jsonify({"msg": "Invalid Query"})
-
-    res = Query(key, query).scan()
-    return jsonify(res["Items"])
-
-
-@blueprint.route("/get-taps")
-@auth_required("View", "Ditti App Dashboard")
-def get_taps():  # TODO update unit test
-    """
-    Get tap data. If the user has permissions to view all studies, this will
-    return all tap data. Otherwise, this will return tap data for only the
-    studies the user has access to
-
-    Options
-    -------
-    app: 2
-
-    Response Syntax (200)
-    ---------------------
-    [
-        {
-            user_permission_id: str,
-            time: iso-formatted timestamp
-        },
-        ...
-    ]
-
-    Response syntax (500)
-    ---------------------
-    {
-        msg: "Query failed due to internal server error."
-    }
-    """
-
-    # add expressions to the query to return all taps for multiple studies
-    def f(left, right):
-        q = "user_permission_idBEGINS\"%s\"" % right
-        return left + ("OR" if left else "") + q
-
-    try:
-
-        # if the user has permission to view all studies, get all users
-        app_id = request.args["app"]
-        permissions = current_user.get_permissions(app_id)
-        current_user.validate_ask("View", "All Studies", permissions)
-        users = Query("User").scan()["Items"]
-
-    except ValueError:
-
-        # get users only for the studies the user as access to
-        studies = Study.query\
-            .join(JoinAccountStudy)\
-            .filter(JoinAccountStudy.account_id == current_user.id)\
-            .all()
-
-        prefixes = [s.ditti_id for s in studies]
-        query = reduce(f, prefixes, "")
-        users = Query("User", query).scan()["Items"]
-
-    except Exception as e:
-        exc = traceback.format_exc()
-        logger.warning(exc)
-
-        return make_response({"msg": "Query failed due to internal server error."}, 500)
-
-    # get all taps
-    taps = Query("Tap").scan()["Items"]
-<<<<<<< HEAD
-
-=======
->>>>>>> abf1f328
-    df_users = pd.DataFrame(users, columns=["id", "user_permission_id"])\
-        .rename(columns={"user_permission_id": "dittiId"})
-
-    df_taps = pd.DataFrame(taps, columns=["tapUserId", "time", "timeZone"])\
-        .rename(columns={"tapUserId": "id", "timeZone": "timezone"})
-
-    # Old versions of the app record UTC timestamps
-    # Fill missing timezone values with the UTC timezone
-    df_taps["timezone"] = df_taps["timezone"]\
-        .fillna("GMT Universal Coordinated Time")
-
-    # merge on only the users that were returned earlier
-    res = pd.merge(df_users, df_taps, on="id")\
-        .drop("id", axis=1)\
-        .to_dict("records")
-
-    return jsonify(res)
-
-
-@blueprint.route("/get-audio-taps")
-@auth_required("View", "Ditti App Dashboard")
-def get_audio_taps():  # TODO write unit test
-    # add expressions to the query to return all taps for multiple studies
-    def f(left, right):
-        q = "user_permission_idBEGINS\"%s\"" % right
-        return left + ("OR" if left else "") + q
-
-    try:
-        # if the user has permission to view all studies, get all users
-        app_id = request.args["app"]
-        permissions = current_user.get_permissions(app_id)
-        current_user.validate_ask("View", "All Studies", permissions)
-        users = Query("User").scan()["Items"]
-
-    except ValueError:
-        # get users only for the studies the user as access to
-        studies = Study.query\
-            .join(JoinAccountStudy)\
-            .filter(JoinAccountStudy.account_id == current_user.id)\
-            .all()
-
-        prefixes = [s.ditti_id for s in studies]
-        query = reduce(f, prefixes, "")
-        users = Query("User", query).scan()["Items"]
-
-    except Exception as e:
-        exc = traceback.format_exc()
-        logger.warning(exc)
-
-        return make_response({"msg": "Query failed due to internal server error."}, 500)
-
-    # Get all audio files
-    audio_files = Query("AudioFile").scan()["Items"]
-
-    # Get all taps
-    audio_taps = Query("AudioTap").scan()["Items"]
-
-    df_users = pd.DataFrame(users, columns=["id", "user_permission_id"])\
-        .rename(columns={"id": "userId", "user_permission_id": "dittiId"})
-
-    df_audio_files = pd.DataFrame(audio_files, columns=["id", "title"])\
-        .rename(columns={"id": "audioFileId", "title": "audioFileTitle"})
-
-    df_audio_taps = pd.DataFrame(
-        audio_taps,
-        columns=[
-            "audioTapUserId",
-            "audioTapAudioFileId",
-            "time",
-            "timeZone",
-            "action",
-        ]
-    ).rename(columns={
-        "audioTapUserId": "userId",
-        "audioTapAudioFileId": "audioFileId",
-        "timeZone": "timezone",
-    })
-
-    # Merge on only the users that were returned earlier
-    res = df_users.merge(df_audio_taps, on="userId")\
-        .merge(df_audio_files, on="audioFileId")\
-        .drop(["userId", "audioFileId"], axis=1)\
-        .to_dict("records")
-
-    return jsonify(res)
-
-
-@blueprint.route("/get-users")
-@auth_required("View", "Ditti App Dashboard")
-def get_users():  # TODO: create unit test
-    """
-    Get user data. If the user has permissions to view all studies, this will
-    return all user data. Otherwise, this will return user data for only the
-    studies the user has access to
-
-    Options
-    -------
-    app: 2
-
-    Response Syntax (200)
-    ---------------------
-    [
-        {
-            tapPermission: bool
-            information: str
-            userPermissionId: str
-            expTime: iso-formatted timestamp
-            teamEmail: str
-            createdAt: iso-formatted timestamp
-        },
-        ...
-    ]
-
-    Response syntax (500)
-    ---------------------
-    {
-        msg: "Query failed due to internal server error."
-    }
-    """
-
-    # add expressions to the query to return all users for multiple studies
-    def f(left, right):
-        q = "user_permission_idBEGINS\"%s\"" % right
-        return left + ("OR" if left else "") + q
-
-    # gets only useful user data
-    def map_users(user):
-
-        # if information is empty, use an empty string instead of None
-        information = user["information"] if "information" in user else ""
-
-        return {
-            "tapPermission": user["tap_permission"],
-            "information": information,
-            "userPermissionId": user["user_permission_id"],
-            "expTime": user["exp_time"],
-            "teamEmail": user["team_email"],
-            "createdAt": user["createdAt"]
-        }
-
-    users = None
-
-    try:
-
-        # if the user has permission to view all studies, get all studies
-        app_id = request.args["app"]
-        permissions = current_user.get_permissions(app_id)
-        current_user.validate_ask("View", "All Studies", permissions)
-        users = Query("User").scan()["Items"]
-        res = map(map_users, users)
-
-        return jsonify(list(res))
-
-    except ValueError:
-
-        # get only the studies the user has access to
-        studies = Study.query\
-            .join(JoinAccountStudy)\
-            .filter(JoinAccountStudy.account_id == current_user.id)\
-            .all()
-
-    except Exception as e:
-        exc = traceback.format_exc()
-        logger.warning(exc)
-
-        return make_response({"msg": "Query failed due to internal server error."}, 500)
-
-    # get all users for the studies that were returned earlier
-    prefixes = [s.ditti_id for s in studies]
-    query = reduce(f, prefixes, "")
-    users = Query("User", query).scan()["Items"]
-    res = map(map_users, users)
-
-    return jsonify(list(res))
-
-
-@blueprint.route("/user/create", methods=["POST"])
-@auth_required("View", "Ditti App Dashboard")
-@auth_required("Create", "Participants")
-def user_create():
-    """
-    Create a new user
-
-    Request Syntax
-    --------------
-    {
-        app: 2,
-        study: int,
-        create: {
-            exp_time: iso-formatted timestamp,
-            tap_permission: boolean,
-            team_email: str,
-            user_permission_id: str,
-            information: str
-        }
-    }
-
-    Response syntax (200)
-    ---------------------
-    {
-        msg: "User Created Successfully"
-    }
-
-    Response syntax (500)
-    ---------------------
-    {
-        msg: "User creation failed due to internal server error."
-    }
-    """
-    msg = "User Created Successfully"
-
-    try:
-        client = MutationClient()
-        client.open_connection()
-        client.set_mutation(
-            "CreateUserPermissionInput",
-            "createUserPermission",
-            request.json.get("create")
-        )
-
-        client.post_mutation()
-
-    except Exception as e:
-        exc = traceback.format_exc()
-        logger.warning(exc)
-
-        return make_response({"msg": "User creation failed due to internal server error."}, 500)
-
-    return jsonify({"msg": msg})
-
-
-@blueprint.route("/user/edit", methods=["POST"])
-@auth_required("View", "Ditti App Dashboard")
-@auth_required("Edit", "Participants")
-def user_edit():
-    """
-    Edit an exisitng user
-
-    Request Syntax
-    --------------
-    {
-        app: 2,
-        study: int,
-        user_permission_id: str,
-        edit: {
-            exp_time: iso-formatted timestamp,
-            tap_permission: boolean,
-            team_email: str,
-            user_permission_id: str,
-            information: str
-        }
-    }
-
-    All data in the request body are optional. Any attributes that are excluded
-    from the request body will not be changed.
-
-    Response syntax (200)
-    ---------------------
-    {
-        msg: "User Successfully Edited" or
-            "Invalid Ditti ID: ..." or
-            "Invalid study acronym: ..." or
-            "Ditti ID not found: ..."
-    }
-
-    Response syntax (500)
-    ---------------------
-    {
-        msg: "User edit failed due to internal server error."
-    }
-    """
-    msg = "User Successfully Edited"
-    user_permission_id = request.json.get("user_permission_id")
-
-    # check that the ditti id is valid
-    if re.search(r"[^\dA-Za-z]", user_permission_id) is not None:
-        return jsonify({"msg": "Invalid Ditti ID: %s" % user_permission_id})
-
-    acronym = re.sub(r"[\d]+", "", user_permission_id)
-    study_id = request.json.get("study")
-    study = Study.query.get(study_id)
-
-    # check that the study acronym of the ditti id is valid
-    if acronym != study.ditti_id:
-        return jsonify({"msg": "Invalid study acronym: %s" % acronym})
-
-    query = "user_permission_id==\"%s\"" % user_permission_id
-    res = Query("User", query).scan()
-
-    # if the ditti id does not exist
-    if not res["Items"]:
-        return jsonify({"msg": "Ditti ID not found: %s" % user_permission_id})
-
-    try:
-        updater = Updater("User")
-        updater.set_key_from_query(query)
-        updater.set_expression(request.json.get("edit"))
-        updater.update()
-
-    except Exception as e:
-        exc = traceback.format_exc()
-        logger.warning(exc)
-
-        return make_response({"msg": "User edit failed due to internal server error."}, 500)
-
-    return jsonify({"msg": msg})
-
-
-@blueprint.route("/get-audio-files")
-@auth_required("View", "Ditti App Dashboard")
-@auth_required("View", "Audio Files")
-def get_audio_files():  # TODO update unit test
-    """
-    Get all audio files from DynamoDB.
-
-    Options
-    -------
-    app: 2
-
-    Response Syntax (200)
-    ---------------------
-    [
-        {
-            id: str,
-            _version: int,
-            fileName: str,
-            title: str,
-            category: str,
-            availability: str,
-            studies: list[str],
-            length: int,
-        },
-        ...
-    ]
-
-    Response syntax (500)
-    ---------------------
-    {
-        msg: "Query failed due to internal server error."
-    }
-    """
-    res = []
-
-    try:
-        result = Query("AudioFile").scan()["Items"]
-        for item in result:
-
-            # Skip deleted audio files
-            try:
-                if item["_deleted"]:
-                    continue
-            except KeyError:
-                pass
-
-            audio_file = dict()
-            try:
-                audio_file["id"] = item["id"]
-            except KeyError:
-                pass
-            try:
-                audio_file["_version"] = item["_version"]
-            except KeyError:
-                pass
-            try:
-                audio_file["fileName"] = item["fileName"]
-            except KeyError:
-                pass
-            try:
-                audio_file["title"] = item["title"]
-            except KeyError:
-                pass
-            try:
-                audio_file["category"] = item["category"]
-            except KeyError:
-                pass
-            try:
-                audio_file["availability"] = item["availability"]
-            except KeyError:
-                pass
-            try:
-                audio_file["studies"] = item["studies"]
-            except KeyError:
-                pass
-            try:
-                audio_file["length"] = int(item["length"])
-            except KeyError:
-                pass
-            res.append(audio_file)
-
-    except Exception as e:
-        exc = traceback.format_exc()
-        logger.warning(exc)
-        return make_response({"msg": "Query failed due to internal server error."}, 500)
-
-    return jsonify(res)
-
-
-@blueprint.route("/audio-file/create", methods=["POST"])
-@auth_required("View", "Ditti App Dashboard")
-@auth_required("Create", "Audio File")
-def audio_file_create():
-    """
-    Insert new audio files into DynamoDB.
-
-    Request Syntax
-    --------------
-    {
-        app: 2,
-        create: [
-            {
-                fileName: str,
-                title: str,
-                category: str,
-                availability: str,
-                studies: list[str],
-                length: int,
-            },
-            ...
-        ]
-    }
-
-    Response syntax (200)
-    ---------------------
-    {
-        msg: "Audio File Created Successfully"
-    }
-
-    Response syntax (500)
-    ---------------------
-    {
-        msg: "Creation of audio file failed due to internal server error."
-    }
-    """
-    msg = "Audio File Created Successfully"
-
-    try:
-        items = request.json.get("create")
-
-        # Add the bucket name the mutation body
-        for item in items:
-            item["bucket"] = current_app.config["AWS_AUDIO_FILE_BUCKET"]
-
-        client = MutationClient()
-        client.open_connection()
-        client.set_mutation_v2(items)
-        res = client.post_mutation()
-        data = json.loads(res)
-
-        if "data" not in data or not data["data"]:
-            raise Exception(data["errors"][0]["message"])
-
-
-    except Exception as e:
-        exc = traceback.format_exc()
-        logger.warning(exc)
-        return make_response({"msg": "Creation of audio file failed due to internal server error."}, 500)
-
-    return jsonify({"msg": msg})
-
-
-@blueprint.route("/audio-file/delete", methods=["POST"])
-@auth_required("View", "Ditti App Dashboard")
-@auth_required("Delete", "Audio File")
-def audio_file_delete():
-    """
-    Permanently deletes an audio file. This endpoint first deletes the audio
-    file from S3 then deletes the audio file from DynamoDB. If the deletion from
-    S3 fails, the audio file is not deleted from DynamoDB.
-
-    Request syntax
-    --------------
-    {
-        app: 2,
-        id: str,
-        _version: int
-    }
-
-    Response syntax (200)
-    ---------------------
-    {
-        msg: "Audio File Deleted Successfully"
-    }
-
-    Response syntax (500)
-    ---------------------
-    {
-        msg: "Deletion of audio file failed due to internal server error."
-    }
-    """
-    msg = "Audio file successfully deleted."
-
-    try:
-
-        # Get the audio file
-        audio_file_id = request.json["id"]
-        version = request.json["_version"]
-        audio_file = Query("AudioFile", f"id==\"{audio_file_id}\"").scan()["Items"][0]
-
-        # Try deleting the audio file from S3
-        try:
-            key = audio_file["fileName"]
-            bucket = os.getenv("AWS_AUDIO_FILE_BUCKET")
-            client = boto3.client("s3")
-            deleted = client.delete_object(Bucket=bucket, Key=key)["DeleteMarker"]
-
-            # Return an error if the audio file was not deleted
-            if not deleted:
-                msg = "Audio file not deleted"
-                return make_response({"msg": msg}, 500)
-
-        # Automatically delete entries with no fileName
-        except KeyError:
-            pass
-
-        # Delete the audio file from DynamoDB
-        client = MutationClient()
-        client.open_connection()
-        client.set_mutation(
-            "DeleteAudioFileInput",
-            "deleteAudioFile",
-            {"id": audio_file_id, "_version": int(version)}
-        )
-
-        client.post_mutation()
-
-    except Exception:
-        exc = traceback.format_exc()
-        logger.warning(exc)
-        return make_response({"msg": "Deletion of audio file failed due to internal server error."}, 500)
-
-    return jsonify({"msg": msg})
-
-
-@blueprint.route("/audio-file/get-presigned-urls", methods=["POST"])
-@auth_required("View", "Ditti App Dashboard")
-@auth_required("Create", "Audio File")
-def audio_file_generate_presigned_urls():
-    """
-    Generates a list of presigned URLs for a given set of files. The request
-    body must include a key for uploading to S3 and its MIME type.
-
-    Request syntax
-    --------------
-    {
-        app: 2,
-        files: [
-            {
-                key: str,
-                type: str
-            }
-        ]
-    }
-
-    Response syntax (200)
-    ---------------------
-    {
-        urls: [
-            str,
-            ...
-        ]
-    }
-
-    Response syntax (500)
-    ---------------------
-    {
-        msg: AWS credentials not available
-    }
-    {
-        msg: Unknown error while generating presigned URLs.
-    }
-    """
-    try:
-        client = boto3.client("s3")
-        files = request.json["files"]
-        urls = []
-
-        for file in files:
-            presigned_url = client.generate_presigned_url(
-                "put_object",
-                Params={
-                    "Bucket": current_app.config["AWS_AUDIO_FILE_BUCKET"],
-                    "Key": file["key"],
-                    "ContentType": file["type"]
-                },
-                ExpiresIn=3600,
-            )
-            urls.append(presigned_url)
-
-        return jsonify({"urls": urls})
-
-    except NoCredentialsError:
-        return jsonify({"msg": "AWS credentials not available"}), 500
-    
-    except ClientError:
-        return jsonify({"msg": "Unknown error while generating presigned URLs"}), 500
+from functools import reduce
+import json
+import logging
+import os
+import re
+import traceback
+
+import boto3
+from botocore.exceptions import ClientError, NoCredentialsError
+from flask import Blueprint, current_app, jsonify, make_response, request
+from flask_jwt_extended import current_user
+import pandas as pd
+
+from aws_portal.models import JoinAccountStudy, Study
+from aws_portal.utils.auth import auth_required
+from aws_portal.utils.aws import MutationClient, Query, Updater
+
+blueprint = Blueprint("aws", __name__, url_prefix="/aws")
+logger = logging.getLogger(__name__)
+
+
+# TODO: Remove unused endpoint.
+@blueprint.route("/scan")
+@auth_required("View", "Ditti App Dashboard")
+def scan():  # TODO update unit test
+    """
+    Query a dynamodb table
+
+    Options
+    -------
+    app: 2
+    key: str 
+        The short name of the table (User, Tap, etc.)
+    query: str (optional)
+        The expression to query the table with, for example:
+            "(a=="a"ORa=="b")AND(b=="a"AND(b=="b"ORb=="c"))"
+        Valid conditionals include:
+            == - equals
+            != - not equals
+            <= - less than or equal to
+            >= - greater than or equal to
+            << - less than
+            >> - greater than
+            BETWEEN - between two values, e.g., "fooBETWEEN"bar""baz""
+            BEGINS - will return results that begin with a given value
+            CONTAINS - will return results that contain a given value
+            ~~ - will return results that are true
+            ~ - will return results that are false
+        Expressions are evaluated by paranthetical sub-expressions first, then
+        from left to right. Expressions can only contain these characters:
+            a-zA-Z0-9_-=":.<>()~!
+    
+    Response Syntax (200)
+    ---------------------
+    [
+        ...Table data
+    ]
+
+    Response Syntax (200)
+    ---------------------
+    {
+        msg: "Invalid Query"
+    }
+    """
+    key = request.args.get("key")
+    query = request.args.get("query")
+
+    if re.search(Query.invalid_chars, query) is not None:
+        return jsonify({"msg": "Invalid Query"})
+
+    res = Query(key, query).scan()
+    return jsonify(res["Items"])
+
+
+@blueprint.route("/get-taps")
+@auth_required("View", "Ditti App Dashboard")
+def get_taps():  # TODO update unit test
+    """
+    Get tap data. If the user has permissions to view all studies, this will
+    return all tap data. Otherwise, this will return tap data for only the
+    studies the user has access to
+
+    Options
+    -------
+    app: 2
+
+    Response Syntax (200)
+    ---------------------
+    [
+        {
+            user_permission_id: str,
+            time: iso-formatted timestamp
+        },
+        ...
+    ]
+
+    Response syntax (500)
+    ---------------------
+    {
+        msg: "Query failed due to internal server error."
+    }
+    """
+
+    # add expressions to the query to return all taps for multiple studies
+    def f(left, right):
+        q = "user_permission_idBEGINS\"%s\"" % right
+        return left + ("OR" if left else "") + q
+
+    try:
+
+        # if the user has permission to view all studies, get all users
+        app_id = request.args["app"]
+        permissions = current_user.get_permissions(app_id)
+        current_user.validate_ask("View", "All Studies", permissions)
+        users = Query("User").scan()["Items"]
+
+    except ValueError:
+
+        # get users only for the studies the user as access to
+        studies = Study.query\
+            .join(JoinAccountStudy)\
+            .filter(JoinAccountStudy.account_id == current_user.id)\
+            .all()
+
+        prefixes = [s.ditti_id for s in studies]
+        query = reduce(f, prefixes, "")
+        users = Query("User", query).scan()["Items"]
+
+    except Exception as e:
+        exc = traceback.format_exc()
+        logger.warning(exc)
+
+        return make_response({"msg": "Query failed due to internal server error."}, 500)
+
+    # get all taps
+    taps = Query("Tap").scan()["Items"]
+    df_users = pd.DataFrame(users, columns=["id", "user_permission_id"])\
+        .rename(columns={"user_permission_id": "dittiId"})
+
+    df_taps = pd.DataFrame(taps, columns=["tapUserId", "time", "timeZone"])\
+        .rename(columns={"tapUserId": "id", "timeZone": "timezone"})
+
+    # Old versions of the app record UTC timestamps
+    # Fill missing timezone values with the UTC timezone
+    df_taps["timezone"] = df_taps["timezone"]\
+        .fillna("GMT Universal Coordinated Time")
+
+    # merge on only the users that were returned earlier
+    res = pd.merge(df_users, df_taps, on="id")\
+        .drop("id", axis=1)\
+        .to_dict("records")
+
+    return jsonify(res)
+
+
+@blueprint.route("/get-audio-taps")
+@auth_required("View", "Ditti App Dashboard")
+def get_audio_taps():  # TODO write unit test
+    # add expressions to the query to return all taps for multiple studies
+    def f(left, right):
+        q = "user_permission_idBEGINS\"%s\"" % right
+        return left + ("OR" if left else "") + q
+
+    try:
+        # if the user has permission to view all studies, get all users
+        app_id = request.args["app"]
+        permissions = current_user.get_permissions(app_id)
+        current_user.validate_ask("View", "All Studies", permissions)
+        users = Query("User").scan()["Items"]
+
+    except ValueError:
+        # get users only for the studies the user as access to
+        studies = Study.query\
+            .join(JoinAccountStudy)\
+            .filter(JoinAccountStudy.account_id == current_user.id)\
+            .all()
+
+        prefixes = [s.ditti_id for s in studies]
+        query = reduce(f, prefixes, "")
+        users = Query("User", query).scan()["Items"]
+
+    except Exception as e:
+        exc = traceback.format_exc()
+        logger.warning(exc)
+
+        return make_response({"msg": "Query failed due to internal server error."}, 500)
+
+    # Get all audio files
+    audio_files = Query("AudioFile").scan()["Items"]
+
+    # Get all taps
+    audio_taps = Query("AudioTap").scan()["Items"]
+
+    df_users = pd.DataFrame(users, columns=["id", "user_permission_id"])\
+        .rename(columns={"id": "userId", "user_permission_id": "dittiId"})
+
+    df_audio_files = pd.DataFrame(audio_files, columns=["id", "title"])\
+        .rename(columns={"id": "audioFileId", "title": "audioFileTitle"})
+
+    df_audio_taps = pd.DataFrame(
+        audio_taps,
+        columns=[
+            "audioTapUserId",
+            "audioTapAudioFileId",
+            "time",
+            "timeZone",
+            "action",
+        ]
+    ).rename(columns={
+        "audioTapUserId": "userId",
+        "audioTapAudioFileId": "audioFileId",
+        "timeZone": "timezone",
+    })
+
+    # Merge on only the users that were returned earlier
+    res = df_users.merge(df_audio_taps, on="userId")\
+        .merge(df_audio_files, on="audioFileId")\
+        .drop(["userId", "audioFileId"], axis=1)\
+        .to_dict("records")
+
+    return jsonify(res)
+
+
+@blueprint.route("/get-users")
+@auth_required("View", "Ditti App Dashboard")
+def get_users():  # TODO: create unit test
+    """
+    Get user data. If the user has permissions to view all studies, this will
+    return all user data. Otherwise, this will return user data for only the
+    studies the user has access to
+
+    Options
+    -------
+    app: 2
+
+    Response Syntax (200)
+    ---------------------
+    [
+        {
+            tapPermission: bool
+            information: str
+            userPermissionId: str
+            expTime: iso-formatted timestamp
+            teamEmail: str
+            createdAt: iso-formatted timestamp
+        },
+        ...
+    ]
+
+    Response syntax (500)
+    ---------------------
+    {
+        msg: "Query failed due to internal server error."
+    }
+    """
+
+    # add expressions to the query to return all users for multiple studies
+    def f(left, right):
+        q = "user_permission_idBEGINS\"%s\"" % right
+        return left + ("OR" if left else "") + q
+
+    # gets only useful user data
+    def map_users(user):
+
+        # if information is empty, use an empty string instead of None
+        information = user["information"] if "information" in user else ""
+
+        return {
+            "tapPermission": user["tap_permission"],
+            "information": information,
+            "userPermissionId": user["user_permission_id"],
+            "expTime": user["exp_time"],
+            "teamEmail": user["team_email"],
+            "createdAt": user["createdAt"]
+        }
+
+    users = None
+
+    try:
+
+        # if the user has permission to view all studies, get all studies
+        app_id = request.args["app"]
+        permissions = current_user.get_permissions(app_id)
+        current_user.validate_ask("View", "All Studies", permissions)
+        users = Query("User").scan()["Items"]
+        res = map(map_users, users)
+
+        return jsonify(list(res))
+
+    except ValueError:
+
+        # get only the studies the user has access to
+        studies = Study.query\
+            .join(JoinAccountStudy)\
+            .filter(JoinAccountStudy.account_id == current_user.id)\
+            .all()
+
+    except Exception as e:
+        exc = traceback.format_exc()
+        logger.warning(exc)
+
+        return make_response({"msg": "Query failed due to internal server error."}, 500)
+
+    # get all users for the studies that were returned earlier
+    prefixes = [s.ditti_id for s in studies]
+    query = reduce(f, prefixes, "")
+    users = Query("User", query).scan()["Items"]
+    res = map(map_users, users)
+
+    return jsonify(list(res))
+
+
+@blueprint.route("/user/create", methods=["POST"])
+@auth_required("View", "Ditti App Dashboard")
+@auth_required("Create", "Participants")
+def user_create():
+    """
+    Create a new user
+
+    Request Syntax
+    --------------
+    {
+        app: 2,
+        study: int,
+        create: {
+            exp_time: iso-formatted timestamp,
+            tap_permission: boolean,
+            team_email: str,
+            user_permission_id: str,
+            information: str
+        }
+    }
+
+    Response syntax (200)
+    ---------------------
+    {
+        msg: "User Created Successfully"
+    }
+
+    Response syntax (500)
+    ---------------------
+    {
+        msg: "User creation failed due to internal server error."
+    }
+    """
+    msg = "User Created Successfully"
+
+    try:
+        client = MutationClient()
+        client.open_connection()
+        client.set_mutation(
+            "CreateUserPermissionInput",
+            "createUserPermission",
+            request.json.get("create")
+        )
+
+        client.post_mutation()
+
+    except Exception as e:
+        exc = traceback.format_exc()
+        logger.warning(exc)
+
+        return make_response({"msg": "User creation failed due to internal server error."}, 500)
+
+    return jsonify({"msg": msg})
+
+
+@blueprint.route("/user/edit", methods=["POST"])
+@auth_required("View", "Ditti App Dashboard")
+@auth_required("Edit", "Participants")
+def user_edit():
+    """
+    Edit an exisitng user
+
+    Request Syntax
+    --------------
+    {
+        app: 2,
+        study: int,
+        user_permission_id: str,
+        edit: {
+            exp_time: iso-formatted timestamp,
+            tap_permission: boolean,
+            team_email: str,
+            user_permission_id: str,
+            information: str
+        }
+    }
+
+    All data in the request body are optional. Any attributes that are excluded
+    from the request body will not be changed.
+
+    Response syntax (200)
+    ---------------------
+    {
+        msg: "User Successfully Edited" or
+            "Invalid Ditti ID: ..." or
+            "Invalid study acronym: ..." or
+            "Ditti ID not found: ..."
+    }
+
+    Response syntax (500)
+    ---------------------
+    {
+        msg: "User edit failed due to internal server error."
+    }
+    """
+    msg = "User Successfully Edited"
+    user_permission_id = request.json.get("user_permission_id")
+
+    # check that the ditti id is valid
+    if re.search(r"[^\dA-Za-z]", user_permission_id) is not None:
+        return jsonify({"msg": "Invalid Ditti ID: %s" % user_permission_id})
+
+    acronym = re.sub(r"[\d]+", "", user_permission_id)
+    study_id = request.json.get("study")
+    study = Study.query.get(study_id)
+
+    # check that the study acronym of the ditti id is valid
+    if acronym != study.ditti_id:
+        return jsonify({"msg": "Invalid study acronym: %s" % acronym})
+
+    query = "user_permission_id==\"%s\"" % user_permission_id
+    res = Query("User", query).scan()
+
+    # if the ditti id does not exist
+    if not res["Items"]:
+        return jsonify({"msg": "Ditti ID not found: %s" % user_permission_id})
+
+    try:
+        updater = Updater("User")
+        updater.set_key_from_query(query)
+        updater.set_expression(request.json.get("edit"))
+        updater.update()
+
+    except Exception as e:
+        exc = traceback.format_exc()
+        logger.warning(exc)
+
+        return make_response({"msg": "User edit failed due to internal server error."}, 500)
+
+    return jsonify({"msg": msg})
+
+
+@blueprint.route("/get-audio-files")
+@auth_required("View", "Ditti App Dashboard")
+@auth_required("View", "Audio Files")
+def get_audio_files():  # TODO update unit test
+    """
+    Get all audio files from DynamoDB.
+
+    Options
+    -------
+    app: 2
+
+    Response Syntax (200)
+    ---------------------
+    [
+        {
+            id: str,
+            _version: int,
+            fileName: str,
+            title: str,
+            category: str,
+            availability: str,
+            studies: list[str],
+            length: int,
+        },
+        ...
+    ]
+
+    Response syntax (500)
+    ---------------------
+    {
+        msg: "Query failed due to internal server error."
+    }
+    """
+    res = []
+
+    try:
+        result = Query("AudioFile").scan()["Items"]
+        for item in result:
+
+            # Skip deleted audio files
+            try:
+                if item["_deleted"]:
+                    continue
+            except KeyError:
+                pass
+
+            audio_file = dict()
+            try:
+                audio_file["id"] = item["id"]
+            except KeyError:
+                pass
+            try:
+                audio_file["_version"] = item["_version"]
+            except KeyError:
+                pass
+            try:
+                audio_file["fileName"] = item["fileName"]
+            except KeyError:
+                pass
+            try:
+                audio_file["title"] = item["title"]
+            except KeyError:
+                pass
+            try:
+                audio_file["category"] = item["category"]
+            except KeyError:
+                pass
+            try:
+                audio_file["availability"] = item["availability"]
+            except KeyError:
+                pass
+            try:
+                audio_file["studies"] = item["studies"]
+            except KeyError:
+                pass
+            try:
+                audio_file["length"] = int(item["length"])
+            except KeyError:
+                pass
+            res.append(audio_file)
+
+    except Exception as e:
+        exc = traceback.format_exc()
+        logger.warning(exc)
+        return make_response({"msg": "Query failed due to internal server error."}, 500)
+
+    return jsonify(res)
+
+
+@blueprint.route("/audio-file/create", methods=["POST"])
+@auth_required("View", "Ditti App Dashboard")
+@auth_required("Create", "Audio File")
+def audio_file_create():
+    """
+    Insert new audio files into DynamoDB.
+
+    Request Syntax
+    --------------
+    {
+        app: 2,
+        create: [
+            {
+                fileName: str,
+                title: str,
+                category: str,
+                availability: str,
+                studies: list[str],
+                length: int,
+            },
+            ...
+        ]
+    }
+
+    Response syntax (200)
+    ---------------------
+    {
+        msg: "Audio File Created Successfully"
+    }
+
+    Response syntax (500)
+    ---------------------
+    {
+        msg: "Creation of audio file failed due to internal server error."
+    }
+    """
+    msg = "Audio File Created Successfully"
+
+    try:
+        items = request.json.get("create")
+
+        # Add the bucket name the mutation body
+        for item in items:
+            item["bucket"] = current_app.config["AWS_AUDIO_FILE_BUCKET"]
+
+        client = MutationClient()
+        client.open_connection()
+        client.set_mutation_v2(items)
+        res = client.post_mutation()
+        data = json.loads(res)
+
+        if "data" not in data or not data["data"]:
+            raise Exception(data["errors"][0]["message"])
+
+
+    except Exception as e:
+        exc = traceback.format_exc()
+        logger.warning(exc)
+        return make_response({"msg": "Creation of audio file failed due to internal server error."}, 500)
+
+    return jsonify({"msg": msg})
+
+
+@blueprint.route("/audio-file/delete", methods=["POST"])
+@auth_required("View", "Ditti App Dashboard")
+@auth_required("Delete", "Audio File")
+def audio_file_delete():
+    """
+    Permanently deletes an audio file. This endpoint first deletes the audio
+    file from S3 then deletes the audio file from DynamoDB. If the deletion from
+    S3 fails, the audio file is not deleted from DynamoDB.
+
+    Request syntax
+    --------------
+    {
+        app: 2,
+        id: str,
+        _version: int
+    }
+
+    Response syntax (200)
+    ---------------------
+    {
+        msg: "Audio File Deleted Successfully"
+    }
+
+    Response syntax (500)
+    ---------------------
+    {
+        msg: "Deletion of audio file failed due to internal server error."
+    }
+    """
+    msg = "Audio file successfully deleted."
+
+    try:
+
+        # Get the audio file
+        audio_file_id = request.json["id"]
+        version = request.json["_version"]
+        audio_file = Query("AudioFile", f"id==\"{audio_file_id}\"").scan()["Items"][0]
+
+        # Try deleting the audio file from S3
+        try:
+            key = audio_file["fileName"]
+            bucket = os.getenv("AWS_AUDIO_FILE_BUCKET")
+            client = boto3.client("s3")
+            deleted = client.delete_object(Bucket=bucket, Key=key)["DeleteMarker"]
+
+            # Return an error if the audio file was not deleted
+            if not deleted:
+                msg = "Audio file not deleted"
+                return make_response({"msg": msg}, 500)
+
+        # Automatically delete entries with no fileName
+        except KeyError:
+            pass
+
+        # Delete the audio file from DynamoDB
+        client = MutationClient()
+        client.open_connection()
+        client.set_mutation(
+            "DeleteAudioFileInput",
+            "deleteAudioFile",
+            {"id": audio_file_id, "_version": int(version)}
+        )
+
+        client.post_mutation()
+
+    except Exception:
+        exc = traceback.format_exc()
+        logger.warning(exc)
+        return make_response({"msg": "Deletion of audio file failed due to internal server error."}, 500)
+
+    return jsonify({"msg": msg})
+
+
+@blueprint.route("/audio-file/get-presigned-urls", methods=["POST"])
+@auth_required("View", "Ditti App Dashboard")
+@auth_required("Create", "Audio File")
+def audio_file_generate_presigned_urls():
+    """
+    Generates a list of presigned URLs for a given set of files. The request
+    body must include a key for uploading to S3 and its MIME type.
+
+    Request syntax
+    --------------
+    {
+        app: 2,
+        files: [
+            {
+                key: str,
+                type: str
+            }
+        ]
+    }
+
+    Response syntax (200)
+    ---------------------
+    {
+        urls: [
+            str,
+            ...
+        ]
+    }
+
+    Response syntax (500)
+    ---------------------
+    {
+        msg: AWS credentials not available
+    }
+    {
+        msg: Unknown error while generating presigned URLs.
+    }
+    """
+    try:
+        client = boto3.client("s3")
+        files = request.json["files"]
+        urls = []
+
+        for file in files:
+            presigned_url = client.generate_presigned_url(
+                "put_object",
+                Params={
+                    "Bucket": current_app.config["AWS_AUDIO_FILE_BUCKET"],
+                    "Key": file["key"],
+                    "ContentType": file["type"]
+                },
+                ExpiresIn=3600,
+            )
+            urls.append(presigned_url)
+
+        return jsonify({"urls": urls})
+
+    except NoCredentialsError:
+        return jsonify({"msg": "AWS credentials not available"}), 500
+    
+    except ClientError:
+        return jsonify({"msg": "Unknown error while generating presigned URLs"}), 500