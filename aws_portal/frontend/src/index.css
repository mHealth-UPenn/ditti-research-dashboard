@tailwind base;
@tailwind components;
@tailwind utilities;

@layer utilities {
  /* Disabled state for buttons */
  .button:disabled {
    @apply cursor-not-allowed opacity-50;
  }
}

body {
  margin: 0;
  font-family: "Lato", sans-serif;
  font-size: 1.1rem;
  -webkit-font-smoothing: antialiased;
  -moz-osx-font-smoothing: grayscale;
}

/* Headings */
h1, h2, h3, h4, h5, h6 {
  font-weight: 600;
  line-height: 1.2;
  color: #222;
  margin-bottom: 0.5em;
}

h1 {
  font-size: 2em;
}

h2 {
  font-size: 1.75em;
}

h3 {
  font-size: 1.5em;
}

h4 {
  font-size: 1.25em;
}

h5 {
  font-size: 1.125em;
}

h6 {
  font-size: 1em;
  color: #555;
}

p {
  margin-bottom: 1rem;
}

.card-container {
  display: flex;
  flex-direction: column;
  padding: 1.5rem;
  max-height: calc(calc(100vh - 11rem) - 1px);
  overflow: scroll;
  overflow-x: hidden;
}

.card-row {
  align-items: flex-start;
  display: flex;
}

.card-l {
  padding: 1.5rem;
  margin: 1.5rem;
  width: calc(100% - 6rem);
}

.card-title {
  align-items: center;
  font-size: 1.5rem;
  font-weight: bold;
  margin-bottom: 1rem;
}

.button-lg {
  padding: 1rem;
}

.button-primary {
  background-color: #3366ff;
  border: none;
  color: white;
}

.button-primary:hover:not(:disabled) {
  cursor: pointer;
  background-color: #0040ff;
  color: white;
}

.button-secondary {
  background-color: #33334d;
  border: none;
  color: white;
}

.button-secondary:hover:not(:disabled) {
  cursor: pointer;
  background-color: #1f1f2e;
  color: white;
}

.button-secondary:disabled {
  background-color: #666699;
  color: #b3b3cc;
}

.flex-left {
  align-items: center;
  display: flex;
}

.flex-space {
  display: flex;
  justify-content: space-between;
}

.link {
  color: #666699;
  text-decoration: underline;
}

.link-no-underline {
  color: #666699;
}

.link:hover,
.link-no-underline:hover {
  color: #52527a;
  cursor: pointer;
}

.link-svg .svg-fill {
  fill: #666699;
}

.link-svg .svg-stroke {
  stroke: #666699;
}

.lds-ring {
  display: inline-block;
  position: relative;
  width: 80px;
  height: 80px;
}

.lds-ring-sm {
  width: 20px;
  height: 20px;
}

.lds-ring-md {
  width: 24px;
  height: 24px;
}

.lds-ring-lg {
  width: 28px;
  height: 28px;
}

.lds-ring div {
  box-sizing: border-box;
  display: block;
  position: absolute;
  width: 64px;
  height: 64px;
  margin: 8px;
  border: 8px solid #b3b3cc;
  border-radius: 50%;
  animation: lds-ring 1.2s cubic-bezier(0.5, 0, 0.5, 1) infinite;
  border-color: #b3b3cc transparent transparent transparent;
}

.lds-ring-sm div {
  width: 20px;
  height: 20px;
  margin: 0;
  border: 3px solid white;
  border-color: white transparent transparent transparent;
}

.lds-ring-md div {
  width: 24px;
  height: 24px;
  margin: 0;
  border: 4px solid white;
  border-color: white transparent transparent transparent;
}

.lds-ring-lg div {
  width: 28px;
  height: 28px;
  margin: 0;
  border: 4px solid white;
  border-color: white transparent transparent transparent;
}

.lds-ring div:nth-child(1) {
  animation-delay: -0.45s;
}

.lds-ring div:nth-child(2) {
  animation-delay: -0.3s;
}

.lds-ring div:nth-child(3) {
  animation-delay: -0.15s;
}

@keyframes lds-ring {
  0% {
    transform: rotate(0deg);
  }
  100% {
    transform: rotate(360deg);
  }
}

.loader-container {
  align-items: center;
  display: flex;
  height: 100%;
  justify-content: center;
  min-height: 160px;
}

.wearable-title {
  transform: rotate(-90deg) translateY(-50%);
}

<<<<<<< HEAD
.ql-container-form {
  box-sizing: border-box;
  font-family: Helvetica, Arial, sans-serif;
  font-size: 13px;
  height: 20rem;
  margin: 0px;
  position: relative;
=======
.ql-editor.ql-modal h1,
.ql-editor.ql-modal h2,
.ql-editor.ql-modal h3,
.ql-editor.ql-modal h4,
.ql-editor.ql-modal h5,
.ql-editor.ql-modal h6,
.ql-editor.ql-modal p {
  margin: 1rem 0;
>>>>>>> 3928c249
}<|MERGE_RESOLUTION|>--- conflicted
+++ resolved
@@ -239,7 +239,6 @@
   transform: rotate(-90deg) translateY(-50%);
 }
 
-<<<<<<< HEAD
 .ql-container-form {
   box-sizing: border-box;
   font-family: Helvetica, Arial, sans-serif;
@@ -247,7 +246,17 @@
   height: 20rem;
   margin: 0px;
   position: relative;
-=======
+}
+
+.ql-container-form {
+  box-sizing: border-box;
+  font-family: Helvetica, Arial, sans-serif;
+  font-size: 13px;
+  height: 20rem;
+  margin: 0px;
+  position: relative;
+}
+
 .ql-editor.ql-modal h1,
 .ql-editor.ql-modal h2,
 .ql-editor.ql-modal h3,
@@ -256,5 +265,4 @@
 .ql-editor.ql-modal h6,
 .ql-editor.ql-modal p {
   margin: 1rem 0;
->>>>>>> 3928c249
 }