--- conflicted
+++ resolved
@@ -250,13 +250,9 @@
           acronym: "SLEEP-IT",
           dittiId: "sit",
           email: "sleep.it@research.edu",
-<<<<<<< HEAD
           defaultExpiryDelta: 30,
           isQi: false,
-=======
-          defaultExpiryDelta: 14,
           consentInformation: "Consent Information",
->>>>>>> 3928c249
         },
         {
           id: 2,
@@ -264,13 +260,9 @@
           acronym: "CALM-SLEEP",
           dittiId: "cs",
           email: "calm.sleep@research.edu",
-<<<<<<< HEAD
           defaultExpiryDelta: 45,
           isQi: true,
-=======
-          defaultExpiryDelta: 28,
           consentInformation: "Consent Information",
->>>>>>> 3928c249
         }
       ];
 
