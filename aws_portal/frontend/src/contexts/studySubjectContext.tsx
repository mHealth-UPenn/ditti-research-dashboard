/* Ditti Research Dashboard
 * Copyright (C) 2025 the Trustees of the University of Pennsylvania
 *
 * Ditti Research Dashboard is free software: you can redistribute it and/or modify
 * it under the terms of the GNU Affero General Public License as published
 * by the Free Software Foundation; either version 3 of the License, or
 * (at your option) any later version.
 *
 * Ditti Research Dashboard is distributed in the hope that it will be useful,
 * but WITHOUT ANY WARRANTY; without even the implied warranty of
 * MERCHANTABILITY or FITNESS FOR A PARTICULAR PURPOSE.  See the
 * GNU Affero General Public License for more details.
 *
 * You should have received a copy of the GNU Affero General Public License
 * along with this program.  If not, see <https://www.gnu.org/licenses/>.
 */

// TODO: Extend implementation to Ditti App Dashboard
import { createContext, useState, useEffect, PropsWithChildren, useContext } from "react";
import { makeRequest } from "../utils";
import { StudySubjectContextType, IParticipant, IParticipantApi, IParticipantStudy } from "../interfaces";
import { APP_ENV } from "../environment";
<<<<<<< HEAD
=======
import { DataFactory } from "../dataFactory";
>>>>>>> d4f252d5

export const StudySubjectContext = createContext<StudySubjectContextType | undefined>(undefined);


// StudySubjectProvider component that wraps children with the study subject context.
export function StudySubjectProvider({
  children
}: PropsWithChildren<unknown>) {
  const [studies, setStudies] = useState<IParticipantStudy[]>([]);
  const [apis, setApis] = useState<IParticipantApi[]>([])
  const [studySubjectLoading, setStudySubjectLoading] = useState(true);

  // Fetch the participant's enrolled studies and connected APIs
  useEffect(() => {
    const promises: Promise<void>[] = [];

    if (APP_ENV === "production" || APP_ENV === "development") {
      promises.push(getStudySubject().then(([studiesData, apisData]) => {
        setStudies(studiesData);
        setApis(apisData);
      }));
    }

    Promise.all(promises).then(() => setStudySubjectLoading(false));
  }, []);

  // Async fetch the participant's enrolled studies and connected APIs
  const getStudySubject = async (): Promise<[IParticipantStudy[], IParticipantApi[]]> => {
    let studiesData: IParticipantStudy[] = [];
    let apisData: IParticipantApi[] = [];

    if (APP_ENV === "production" || APP_ENV === "development") {
      await makeRequest(`/participant`)
        .then((res: IParticipant) => {
          studiesData = res.studies;
          apisData = res.apis;
        })
        .catch(() => {
          console.error("Unable to fetch participant data.")
        });
    // } else if (dataFactory) {
    //   studies = dataFactory.studies;
    }

    return [studiesData, apisData];
  };

  // Function to refetch participant data
  const refetch = async () => {
    setStudySubjectLoading(true);
    try {
      const [studiesData, apisData] = await getStudySubject();
      setStudies(studiesData);
      setApis(apisData);
    } catch (error) {
      console.error("Failed to refetch participant data:", error);
    } finally {
      setStudySubjectLoading(false);
    }
  };

  return (
    <StudySubjectContext.Provider
      value={{ studies, apis, studySubjectLoading, refetch }}>
        {children}
    </StudySubjectContext.Provider>
  );
}


// Hook for accessing context data
export function useStudySubjectContext() {
  const context = useContext(StudySubjectContext);
  if (!context) {
    throw new Error("useStudySubjectContext must be used within a StudySubjectContext provider");
  }
  return context;
}<|MERGE_RESOLUTION|>--- conflicted
+++ resolved
@@ -20,10 +20,6 @@
 import { makeRequest } from "../utils";
 import { StudySubjectContextType, IParticipant, IParticipantApi, IParticipantStudy } from "../interfaces";
 import { APP_ENV } from "../environment";
-<<<<<<< HEAD
-=======
-import { DataFactory } from "../dataFactory";
->>>>>>> d4f252d5
 
 export const StudySubjectContext = createContext<StudySubjectContextType | undefined>(undefined);
 
