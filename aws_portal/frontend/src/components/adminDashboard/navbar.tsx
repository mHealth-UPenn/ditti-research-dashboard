import * as React from "react";
import Accounts from "./accounts";
import Studies from "./studies";
import AccessGroups from "./accessGroups";
import Roles from "./roles";
import AboutSleepTemplates from "./aboutSleepTemplates";
import DataRetrievalTasks from "./dataRetrievalTasks";
import { ViewProps } from "../../interfaces";
import LinkComponent from "../links/linkComponent";
import { Link } from "react-router-dom";
<<<<<<< HEAD
=======

>>>>>>> 9fc64460

/**
 * @property {string} activeView - The name of the active view
 */
interface NavbarProps {
<<<<<<< HEAD
  active: string;
}

const Navbar = ({ active }: NavbarProps) => {
=======
  activeView: "Accounts" | "Studies" | "Roles" | "Access Groups" | "About Sleep Templates" | "Data Retrieval Tasks";
}

const Navbar = ({ activeView }: NavbarProps) => {
>>>>>>> 9fc64460
  const views = [
    {
      active: false,
      name: "Accounts",
      link: "/coordinator/admin/accounts"
    },
    {
      active: false,
      name: "Studies",
      link: "/coordinator/admin/studies"
    },
    {
      active: false,
      name: "Roles",
      link: "/coordinator/admin/roles"
    },
    {
      active: false,
      name: "Access Groups",
      link: "/coordinator/admin/access-groups"
    },
    {
      active: false,
      name: "About Sleep Templates",
      link: "/coordinator/admin/about-sleep-templates"
    },
    {
      active: false,
      name: "Data Retrieval Tasks",
      link: "/coordinator/admin/data-retrieval-tasks"
    }
  ];

  // Set the current view as active
  views.forEach(v => {
    if (v.name === activeView) {
      v.active = true;
    }
  });

  return (
    <div className="flex items-center justify-left px-6 lg:px-12 bg-white select-none whitespace-nowrap">
      {/* If the view is active, highlight it using bg-dark */}
      {views.map((v, i) => (
        v.active ?
          <div
            key={i}
            className="flex px-4 lg:px-8 items-center justify-center h-full py-4 bg-dark text-center">
              {v.name}
          </div> :
          <div key={i} className="flex h-full">
            <Link to={v.link}>
              <LinkComponent className="flex items-center justify-center px-3 lg:px-4 xl:px-8 h-full w-full no-underline hover:bg-extra-light text-center">
                  {v.name}
              </LinkComponent>
            </Link>
          </div>
      ))}
    </div>
  );
};

export default Navbar;<|MERGE_RESOLUTION|>--- conflicted
+++ resolved
@@ -8,26 +8,16 @@
 import { ViewProps } from "../../interfaces";
 import LinkComponent from "../links/linkComponent";
 import { Link } from "react-router-dom";
-<<<<<<< HEAD
-=======
 
->>>>>>> 9fc64460
 
 /**
  * @property {string} activeView - The name of the active view
  */
 interface NavbarProps {
-<<<<<<< HEAD
-  active: string;
-}
-
-const Navbar = ({ active }: NavbarProps) => {
-=======
   activeView: "Accounts" | "Studies" | "Roles" | "Access Groups" | "About Sleep Templates" | "Data Retrieval Tasks";
 }
 
 const Navbar = ({ activeView }: NavbarProps) => {
->>>>>>> 9fc64460
   const views = [
     {
       active: false,
