--- conflicted
+++ resolved
@@ -202,11 +202,7 @@
     <></>
   );
 
-<<<<<<< HEAD
-  const navbar = <Navbar active="Roles" />;
-=======
   const navbar = <Navbar activeView="Roles" />;
->>>>>>> 9fc64460
 
   if (loading) {
     return (
