--- conflicted
+++ resolved
@@ -176,11 +176,7 @@
     </Link> :
     <React.Fragment />;
 
-<<<<<<< HEAD
-  const navbar = <Navbar active="About Sleep Templates" />;
-=======
   const navbar = <Navbar activeView="About Sleep Templates" />;
->>>>>>> 9fc64460
 
   if (loading) {
     return (
