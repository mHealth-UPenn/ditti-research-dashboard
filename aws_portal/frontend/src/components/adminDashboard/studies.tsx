import * as React from "react";
import { useState, useEffect } from "react";
import { ResponseBody, Study } from "../../interfaces";
import { getAccess, makeRequest } from "../../utils";
import Table, { Column, TableData } from "../table/table";
import Navbar from "./navbar";
import { SmallLoader } from "../loader";
import Button from "../buttons/button";
import ListView from "../containers/lists/listView";
import ListContent from "../containers/lists/listContent";

const COLUMNS: Column[] = [
  { name: "Acronym", searchable: true, sortable: true, width: 10 },
  { name: "Name", searchable: true, sortable: true, width: 30 },
  { name: "Ditti ID", searchable: true, sortable: true, width: 10 },
  { name: "Email", searchable: true, sortable: true, width: 20 },
  { name: "Default Enrollment Period", searchable: false, sortable: true, width: 15 },
  { name: "QI", searchable: false, sortable: true, width: 5 },
  { name: "", searchable: false, sortable: false, width: 10 },
];
import { Link } from "react-router-dom";
import { useFlashMessageContext } from "../../contexts/flashMessagesContext";

const Studies = () => {
  const [canCreate, setCanCreate] = useState(false);
  const [canEdit, setCanEdit] = useState(false);
  const [canArchive, setCanArchive] = useState(false);
  const [studies, setStudies] = useState<Study[]>([]);
  const [loading, setLoading] = useState(true);
  const { flashMessage } = useFlashMessageContext();

  useEffect(() => {
    const fetchData = async () => {
      try {
        // Check create, edit, and archive permissions
        await Promise.all([
          getAccess(1, "Create", "Studies").then(() => setCanCreate(true)),
          getAccess(1, "Edit", "Studies").then(() => setCanEdit(true)),
          getAccess(1, "Archive", "Studies").then(() => setCanArchive(true)),
          makeRequest("/admin/study?app=1").then((data) => setStudies(data))
        ]);
      } catch (error) {
        console.error("Error fetching permissions or data", error);
      } finally {
        setLoading(false);
      }
    };

    fetchData();
  }, []);

  /**
   * Get the table's contents
   * @returns The table's contents, consisting of rows of table cells
   */
  const getData = (): TableData[][] => {
    return studies.map((s: Study) => {
      const { acronym, dittiId, email, id, name, defaultExpiryDelta, isQi } = s;
      return [
        {
          contents: <span>{acronym}</span>,
          searchValue: acronym,
          sortValue: acronym
        },
        {
          contents: <span>{name}</span>,
          searchValue: name,
          sortValue: name
        },
        {
          contents: <span>{dittiId}</span>,
          searchValue: dittiId,
          sortValue: dittiId
        },
        {
          contents: <span>{email}</span>,
          searchValue: email,
          sortValue: email
        },
        {
          contents: <span>{defaultExpiryDelta} days</span>,
          searchValue: defaultExpiryDelta.toString(),
          sortValue: defaultExpiryDelta
        },
        {
          contents: <span>{isQi ? "Yes" : "No"}</span>,
          searchValue: isQi ? "Yes" : "No",
          sortValue: isQi ? "Yes" : "No"
        },
        {
          contents: (
            <div className="flex w-full h-full">
              {canEdit && (
                <Button
                  variant="secondary"
                  size="sm"
                  className="h-full flex-grow"
                  fullWidth={true}
                  fullHeight={true}>
                    <Link
                      className="w-full h-full flex items-center justify-center"
                      to={`/coordinator/admin/studies/edit?id=${id}`}>
                        Edit
                    </Link>
                </Button>
              )}
              {canArchive && (
                <Button
                  variant="danger"
                  size="sm"
                  className="h-full flex-grow"
                  onClick={() => deleteStudy(id)}
                >
                  Archive
                </Button>
              )}
            </div>
          ),
          searchValue: "",
          sortValue: "",
          paddingX: 0,
          paddingY: 0
        }
      ];
    });
  };

  /**
   * Delete a table entry and archive it in the database
   * @param id - the entry's database primary key
   */
  const deleteStudy = async (id: number) => {
    // Confirm deletion
    const msg = "Are you sure you want to archive this study?";
    if (!confirm(msg)) return;

    // Prepare and send the request
    const body = { app: 1, id }; // Admin Dashboard = 1
    await makeRequest("/admin/study/archive", { 
      method: "POST", 
      body: JSON.stringify(body) 
    }).then(handleSuccess).catch(handleFailure);
  };

  /**
   * Handle a successful response
   * @param id - the archived study id
   */
  const handleSuccess = async (id: number) => {
    flashMessage(<span>Study archived successfully.</span>, "success");

    // show the loading screen
    setLoading(true);

    // refresh the table's data
    makeRequest("/admin/study?app=1").then((studies) => {
      setStudies(studies);
      setLoading(false);
    });
  };

  /**
   * Handle a failed response
   * @param res - the response body
   */
  const handleFailure = (res: ResponseBody) => {
    const msg = (
      <span>
        <b>An unexpected error occurred</b>
        <br />
        {res.msg ? res.msg : "Internal server error"}
      </span>
    );
    flashMessage(msg, "danger");
  };

  const tableControl = canCreate ? (
    <Link to={`/coordinator/admin/studies/create`}>
      <Button variant="primary">
        Create +
      </Button>
    </Link>
  ) : (
    <React.Fragment />
  );

<<<<<<< HEAD
  const navbar = <Navbar active="Studies" />
=======
  const navbar = <Navbar activeView="Studies" />
>>>>>>> 9fc64460

  if (loading) {
    return (
      <ListView>
        {navbar}
        <ListContent>
          <SmallLoader />
        </ListContent>
      </ListView>
    );
  }

  return (
    <ListView>
      {navbar}
      <ListContent>
        <Table
          columns={COLUMNS}
          control={tableControl}
          controlWidth={10}
          data={getData()}
          includeControl={true}
          includeSearch={true}
          paginationPer={10}
          sortDefault=""
        />
      </ListContent>
    </ListView>
  );
};

export default Studies;<|MERGE_RESOLUTION|>--- conflicted
+++ resolved
@@ -184,11 +184,7 @@
     <React.Fragment />
   );
 
-<<<<<<< HEAD
-  const navbar = <Navbar active="Studies" />
-=======
   const navbar = <Navbar activeView="Studies" />
->>>>>>> 9fc64460
 
   if (loading) {
     return (
