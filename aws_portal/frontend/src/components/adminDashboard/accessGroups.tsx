import React, { useState, useEffect } from "react";
import Navbar from "./navbar";
import Table, { Column, TableData } from "../table/table";
import { AccessGroup, ResponseBody } from "../../interfaces";
import { getAccess, makeRequest } from "../../utils";
import { SmallLoader } from "../loader";
import Button from "../buttons/button";
import ListView from "../containers/lists/listView";
import ListContent from "../containers/lists/listContent";
import { Link } from "react-router-dom";
import { useFlashMessageContext } from "../../contexts/flashMessagesContext";

const AccessGroups = () => {
  const [canCreate, setCanCreate] = useState(false);
  const [canEdit, setCanEdit] = useState(false);
  const [canArchive, setCanArchive] = useState(false);
  const [accessGroups, setAccessGroups] = useState<AccessGroup[]>([]);
  const [loading, setLoading] = useState(true);
  const { flashMessage } = useFlashMessageContext();

  const columns: Column[] = [
    {
      name: "Name",
      searchable: true,
      sortable: true,
      width: 20,
    },
    {
      name: "App",
      searchable: true,
      sortable: true,
      width: 20,
    },
    {
      name: "Permissions",
      searchable: false,
      sortable: false,
      width: 50,
    },
    {
      name: "",
      searchable: false,
      sortable: false,
      width: 10,
    },
  ];

  useEffect(() => {
    // Check user permissions and fetch data on component mount
    const fetchData = async () => {
      try {
        await getAccess(1, "Create", "Access Groups");
        setCanCreate(true);
      } catch {
        setCanCreate(false);
      }

      try {
        await getAccess(1, "Edit", "Access Groups");
        setCanEdit(true);
      } catch {
        setCanEdit(false);
      }

      try {
        await getAccess(1, "Archive", "Access Groups");
        setCanArchive(true);
      } catch {
        setCanArchive(false);
      }

      try {
        const accessGroups = await makeRequest("/admin/access-group?app=1");
        setAccessGroups(accessGroups);
      } finally {
        setLoading(false);
      }
    };

    fetchData();
  }, []);

  const getData = (): TableData[][] => {
    // Iterate over the table's rows
    return accessGroups.map((ag: AccessGroup) => {
      const { app, id, name, permissions } = ag;

      // Map each row to a set of cells for each table column
      return [
        {
          contents: (
            <span>{name}</span>
          ),
          searchValue: name,
          sortValue: name,
        },
        {
          contents: (
            <span>{app.name}</span>
          ),
          searchValue: app.name,
          sortValue: app.name,
        },
        {
          contents: (
            <span>
              {permissions
                .map(
                  (p) =>
                    (p.action == "*" ? "All Actions" : p.action) +
                    " - " +
                    (p.resource == "*" ? "All Resources" : p.resource)
                )
                .join(", ")}
            </span>
          ),
          searchValue: "",
          sortValue: "",
        },
        {
          contents: (
            <div className="flex w-full h-full">
              {canEdit &&
                <Button
                  variant="secondary"
                  size="sm"
                  className="h-full flex-grow"
                  fullWidth={true}
                  fullHeight={true}>
                    <Link
                      className="w-full h-full flex items-center justify-center"
                      to={`/coordinator/admin/access-groups/edit?id=${id}`}>
                        Edit
                    </Link>
                </Button>
              }
              {canArchive &&
                <Button
                  variant="danger"
                  size="sm"
                  className="h-full flex-grow"
                  onClick={() => deleteAccessGroup(id)}>
                    Archive
                </Button>
              }
            </div>
          ),
          searchValue: "",
          sortValue: "",
          paddingX: 0,
          paddingY: 0,
        },
      ];
    });
  };

  const deleteAccessGroup = (id: number) => {
    // Prepare the request
    const body = { app: 1, id }; // Admin Dashboard = 1
    const opts = { method: "POST", body: JSON.stringify(body) };

    // Confirm deletion
    const msg = "Are you sure you want to archive this access group?";
    if (confirm(msg)) {
      makeRequest("/admin/access-group/archive", opts)
        .then(handleSuccess)
        .catch(handleFailure);
    }
  };

  const handleSuccess = (res: ResponseBody) => {
    flashMessage(<span>{res.msg}</span>, "success");
    setLoading(true);

    // Refresh the table's data
    makeRequest("/admin/access-group?app=1").then((accessGroups) => {
      setAccessGroups(accessGroups);
      setLoading(false);
    });
  };

  const handleFailure = (res: ResponseBody) => {
    const msg = (
      <span>
        <b>An unexpected error occurred</b>
        <br />
        {res.msg ? res.msg : "Internal server error"}
      </span>
    );

    flashMessage(msg, "danger");
  };

  // If the user has permission to create, show the create button
  const tableControl = canCreate ? (
    <Link to={`/coordinator/admin/access-groups/create`}>
      <Button variant="primary">
          Create +
      </Button>
    </Link>
  ) : <React.Fragment />;

<<<<<<< HEAD
  const navbar = <Navbar active="Access Groups" />
=======
  const navbar = <Navbar activeView="Access Groups" />
>>>>>>> 9fc64460

  if (loading) {
    return (
      <ListView>
        {navbar}
        <ListContent>
          <SmallLoader />
        </ListContent>
      </ListView>
    );
  }

  return (
    <ListView>
      {navbar}
      <ListContent>
        <Table
          columns={columns}
          control={tableControl}
          controlWidth={10}
          data={getData()}
          includeControl={true}
          includeSearch={true}
          paginationPer={10}
          sortDefault="" />
      </ListContent>
    </ListView>
  );
};

export default AccessGroups;<|MERGE_RESOLUTION|>--- conflicted
+++ resolved
@@ -200,11 +200,7 @@
     </Link>
   ) : <React.Fragment />;
 
-<<<<<<< HEAD
-  const navbar = <Navbar active="Access Groups" />
-=======
   const navbar = <Navbar activeView="Access Groups" />
->>>>>>> 9fc64460
 
   if (loading) {
     return (
