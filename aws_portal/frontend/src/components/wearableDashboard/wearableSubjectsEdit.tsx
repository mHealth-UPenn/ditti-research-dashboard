--- conflicted
+++ resolved
@@ -1,6 +1,3 @@
-<<<<<<< HEAD
-import { SubjectsEditContent } from "../subjects/subjectsEditContent";
-=======
 /* Ditti Research Dashboard
  * Copyright (C) 2025 the Trustees of the University of Pennsylvania
  *
@@ -18,8 +15,7 @@
  * along with this program.  If not, see <https://www.gnu.org/licenses/>.
  */
 
-import SubjectsEditContent from "../subjects/subjectsEditContent";
->>>>>>> b3322e40
+import { SubjectsEditContent } from "../subjects/subjectsEditContent";
 
 
 // A wrapper to initialize the SubjectsEditContent component with the wearable app
