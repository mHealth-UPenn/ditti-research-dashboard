--- conflicted
+++ resolved
@@ -33,11 +33,7 @@
   const studySubjectsFiltered = studySubjects.filter(ss => new RegExp(`^${studyDetails.dittiId}\\d`).test(ss.dittiId));
 
   const getSubjectSummary = (subject: IStudySubjectDetails): React.ReactElement => {
-<<<<<<< HEAD
-    const { expiresOn } = getStartOnAndExpiresOnForStudy(subject, study?.id || 0);
-=======
     const { expiresOn } = getStartOnAndExpiresOnForStudy(subject, study?.id);
->>>>>>> 9fc64460
     const expiresOnDiff = differenceInDays(new Date(expiresOn), new Date());
 
     return (
