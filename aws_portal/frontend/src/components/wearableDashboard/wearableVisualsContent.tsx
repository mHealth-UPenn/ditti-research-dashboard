import { useState, useEffect } from "react";
import { downloadExcelFromUrl, getAccess, getStartOnAndExpiresOnForStudy } from "../../utils";
import { SmallLoader } from "../loader";
import ViewContainer from "../containers/viewContainer";
import Card from "../cards/card";
import CardContentRow from "../cards/cardContentRow";
import Title from "../text/title";
import Subtitle from "../text/subtitle";
import Button from "../buttons/button";
import { APP_ENV } from "../../environment";
import { useWearableData } from "../../contexts/wearableDataContext";
import WearableVisualization from "../visualizations/wearableVisualization";
import SyncIcon from '@mui/icons-material/Sync';
import { Link } from "react-router-dom";
import { useCoordinatorStudySubjectContext } from "../../contexts/coordinatorStudySubjectContext";
import { useStudiesContext } from "../../contexts/studiesContext";
import { useFlashMessageContext } from "../../contexts/flashMessagesContext";
import { IStudySubjectDetails } from "../../interfaces";


/**
 * Fetch the width and height of the current window.
 * @returns { width: number; height: number; }
 */
function getWindowDimensions(): { width: number; height: number; } {
  const { innerWidth: width, innerHeight: height } = window;
  return { width, height };
}


/**
 * Hook for fetching the current window size.
 * @returns { width: number; height: number; }
 */
function useWindowDimensions() {
  const [windowDimensions, setWindowDimensions] = useState(getWindowDimensions());

  useEffect(() => {
    function handleResize() {
      setWindowDimensions(getWindowDimensions());
    }

    window.addEventListener("resize", handleResize);
    return () => window.removeEventListener("resize", handleResize);
  }, []);

  return windowDimensions;
}


interface IWearableVisualsContentProps {
  dittiId: string;
}


export default function WearableVisualsContent({
  dittiId,
}: IWearableVisualsContentProps) {
  const [canEdit, setCanEdit] = useState(false);
  const [canInvoke, setCanInvoke] = useState(false);
  const [canViewTaps, setCanViewTaps] = useState(false);
  const [loading, setLoading] = useState(true);

  const { isSyncing, syncData } = useWearableData();
  
  const { studySubjectLoading, getStudySubjectByDittiId } = useCoordinatorStudySubjectContext();
  const { studiesLoading, study } = useStudiesContext();
  const { flashMessage } = useFlashMessageContext();

  const studySubject = getStudySubjectByDittiId(dittiId);
<<<<<<< HEAD
  const { expiresOn } = getStartOnAndExpiresOnForStudy(studySubject || {} as IStudySubjectDetails, study?.id || 0);
=======
  const { expiresOn } = getStartOnAndExpiresOnForStudy(studySubject, study?.id);
>>>>>>> 9fc64460

  const dateOpts: Intl.DateTimeFormatOptions = {
    year: "numeric",
    month: "short",
    day: "numeric",
    // hour: "numeric",
    // minute: "2-digit"
  };

  const expTimeFormatted = (new Date(expiresOn)).toLocaleDateString("en-US", dateOpts);

  // Get user access permission on load
  useEffect(() => {
    if (study) {
      const promises: Promise<unknown>[] = [];
      promises.push(getAccess(3, "Edit", "Participants", study.id)
        .then(() => setCanEdit(true)));
      promises.push(getAccess(3, "Invoke", "Data Retrieval Task", study.id)
        .then(() => setCanInvoke(true)));
      promises.push(getAccess(3, "View", "Taps", study.id)
        .then(() => setCanViewTaps(true)));

      Promise.all(promises)
        .then(() => setLoading(false))
        .catch(() => setLoading(false));
    }
  }, [study]);

  // Download the current participant's data in Excel format.
  const downloadExcel = async (): Promise<void> => {
    const url = `/admin/fitbit_data/download/participant/${studySubject?.dittiId}?app=3`;
    const res = await downloadExcelFromUrl(url);
    if (res) {
      flashMessage(<span>{res}</span>, "danger");
    }
  };

  // Custom breakpoint used only for managing certain visx properties
  const { width: windowWidth } = useWindowDimensions();
  const md = windowWidth >= 768;

  if (loading || studiesLoading || studySubjectLoading) {
    return (
      <ViewContainer>
        <Card width="lg">
          <SmallLoader />
        </Card>
      </ViewContainer>
    );
  }

  return (
    <ViewContainer>
      <Card>
        <CardContentRow>
          <div className="flex flex-grow flex-col lg:flex-row lg:justify-between">

            {/* The participant's details */}
            <div className="flex flex-col mb-4 lg:mb-0">
              <Title>{studySubject?.dittiId}</Title>
              <Subtitle>Enrollment ends on: {expTimeFormatted}</Subtitle>
            </div>

            {/* Buttons for downloading Excel data and editing details */}
            <div className="flex flex-col lg:flex-row">
              <div className="flex mb-2 lg:mb-0 lg:mr-2">
                {/* download the subject's data as excel */}
                <Button
                  variant="secondary"
                  className="mr-2"
                  onClick={downloadExcel}
                  rounded={true}>
                    Download Excel
                </Button>
                {/* if the user can edit, show the edit button */}
                <Link to={`/coordinator/wearable/participants/edit?dittiId=${studySubject?.dittiId}&sid=${study?.id}`}>
                  <Button
                    variant="secondary"
                    disabled={!(canEdit || APP_ENV === "demo")}
                    rounded={true}>
                      Edit Details
                  </Button>
                </Link>
              </div>

              {/* Button for syncing data and invoking a data processing task */}
              <div className="flex">
                <Button
                  variant="secondary"
                  onClick={syncData}
                  rounded={true}
                  disabled={isSyncing || !canInvoke}>
                    <span className="mr-2">
                      {isSyncing && canInvoke ? "Data Syncing..." : "Sync Data"}
                    </span>
                    <SyncIcon
                      className={isSyncing && canInvoke ? "animate-spin-reverse-slow" : ""} />
                </Button>
              </div>
            </div>
          </div>
        </CardContentRow>

        {/* The wearable visualization */}
        <CardContentRow>
          <WearableVisualization
            showDayControls={true}
            showTapsData={canViewTaps}
            dittiId={studySubject?.dittiId}
            horizontalPadding={md} />
        </CardContentRow>
      </Card>
    </ViewContainer>
  );
}<|MERGE_RESOLUTION|>--- conflicted
+++ resolved
@@ -68,11 +68,7 @@
   const { flashMessage } = useFlashMessageContext();
 
   const studySubject = getStudySubjectByDittiId(dittiId);
-<<<<<<< HEAD
-  const { expiresOn } = getStartOnAndExpiresOnForStudy(studySubject || {} as IStudySubjectDetails, study?.id || 0);
-=======
   const { expiresOn } = getStartOnAndExpiresOnForStudy(studySubject, study?.id);
->>>>>>> 9fc64460
 
   const dateOpts: Intl.DateTimeFormatOptions = {
     year: "numeric",
