--- conflicted
+++ resolved
@@ -302,9 +302,6 @@
     const postDB = makeRequest(urlDB, optsDB);
 
     const promises: Promise<ResponseBody>[] = [postAWS, postDB];
-<<<<<<< HEAD
-    Promise.all(promises)
-=======
 
     // If enrolling a new participant, make a request to the Cognito backend
     if (!studySubject) {
@@ -324,7 +321,6 @@
     }
 
     await Promise.all(promises)
->>>>>>> abf1f328
       .then(([resAWS, _]) => handleSuccess(resAWS))
       .catch(error => handleFailure(error))
   };
