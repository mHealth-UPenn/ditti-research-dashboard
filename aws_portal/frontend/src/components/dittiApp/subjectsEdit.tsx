--- conflicted
+++ resolved
@@ -1,10 +1,7 @@
 import SubjectsEditContent from "../subjects/subjectsEditContent";
 
 
-<<<<<<< HEAD
-=======
 // SubjectsEdit wrapper for initializing the SubjectsEditContent component for the Ditti App Dashboard
->>>>>>> 9fc64460
 const SubjectsEdit = () => {
   return <SubjectsEditContent app={"ditti"} />
 };
