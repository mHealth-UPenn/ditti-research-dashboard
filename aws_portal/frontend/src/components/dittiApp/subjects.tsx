<<<<<<< HEAD
import { SubjectsContent } from "../subjects/subjectsContent";
=======
/* Ditti Research Dashboard
 * Copyright (C) 2025 the Trustees of the University of Pennsylvania
 *
 * Ditti Research Dashboard is free software: you can redistribute it and/or modify
 * it under the terms of the GNU Affero General Public License as published
 * by the Free Software Foundation; either version 3 of the License, or
 * (at your option) any later version.
 *
 * Ditti Research Dashboard is distributed in the hope that it will be useful,
 * but WITHOUT ANY WARRANTY; without even the implied warranty of
 * MERCHANTABILITY or FITNESS FOR A PARTICULAR PURPOSE.  See the
 * GNU Affero General Public License for more details.
 *
 * You should have received a copy of the GNU Affero General Public License
 * along with this program.  If not, see <https://www.gnu.org/licenses/>.
 */

import SubjectsContent from "../subjects/subjectsContent";
>>>>>>> b3322e40


// Subjects wrapper for initializing the SubjectsContent component for the Ditti App Dashboard
export const Subjects = () => {
  return <SubjectsContent app={2} />;
};<|MERGE_RESOLUTION|>--- conflicted
+++ resolved
@@ -1,6 +1,3 @@
-<<<<<<< HEAD
-import { SubjectsContent } from "../subjects/subjectsContent";
-=======
 /* Ditti Research Dashboard
  * Copyright (C) 2025 the Trustees of the University of Pennsylvania
  *
@@ -18,8 +15,7 @@
  * along with this program.  If not, see <https://www.gnu.org/licenses/>.
  */
 
-import SubjectsContent from "../subjects/subjectsContent";
->>>>>>> b3322e40
+import { SubjectsContent } from "../subjects/subjectsContent";
 
 
 // Subjects wrapper for initializing the SubjectsContent component for the Ditti App Dashboard
