--- conflicted
+++ resolved
@@ -1,10 +1,7 @@
 import SubjectsContent from "../subjects/subjectsContent";
 
 
-<<<<<<< HEAD
-=======
 // Subjects wrapper for initializing the SubjectsContent component for the Ditti App Dashboard
->>>>>>> 9fc64460
 const Subjects = () => {
   return <SubjectsContent app={2} />;
 };
