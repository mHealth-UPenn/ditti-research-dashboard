--- conflicted
+++ resolved
@@ -16,12 +16,7 @@
  */
 
 import { useState, ChangeEvent, createRef } from "react";
-<<<<<<< HEAD
-import TextField from "../fields/textField";
-=======
 import { TextField } from "../fields/textField";
-import { ResponseBody } from "../../interfaces";
->>>>>>> d4f252d5
 import { makeRequest } from "../../utils";
 import { Select } from "../fields/select";
 import { RadioField } from "../fields/radioField";
