import React from "react";
import { Study } from "../../interfaces";
import { add, differenceInDays, isWithinInterval, sub } from "date-fns";
import CardContentRow from "../cards/cardContentRow";
import ActiveIcon from "../icons/activeIcon";
import LinkComponent from "../links/linkComponent";
import { useDittiDataContext } from "../../contexts/dittiDataContext";
import { useCoordinatorStudySubjectContext } from "../../contexts/coordinatorStudySubjectContext";
import { Link } from "react-router-dom";
import { getStartOnAndExpiresOnForStudy } from "../../utils";
import { SmallLoader } from "../loader";
<<<<<<< HEAD
=======

>>>>>>> 9fc64460

/**
 * @property {Study} study - The study to display subjects for.
 * @property {boolean} canViewTaps - Whether the logged in coordinator can view tapping data.
 */
interface StudySubjectsProps {
  study: Study;
  canViewTaps: boolean;
}


const StudySubjects: React.FC<StudySubjectsProps> = ({
  study,
  canViewTaps,
}) => {
  const { dataLoading, taps, audioTaps } = useDittiDataContext();
  const { studySubjectLoading, studySubjects } = useCoordinatorStudySubjectContext();

<<<<<<< HEAD
=======
  // Get only study subjects enrolled in the current study
>>>>>>> 9fc64460
  const filteredStudySubjects = studySubjects.filter(ss => ss.dittiId.startsWith(study.dittiId));

  const summaries: React.ReactElement[] = [];
  filteredStudySubjects.forEach((studySubject) => {
    let summaryTaps: React.ReactElement[];
    let totalTaps = 0;

    const { expiresOn } = getStartOnAndExpiresOnForStudy(studySubject, study.id);

    // Skip expired participants
    if (new Date() >= new Date(expiresOn)) {
      return;
    }

    // if the studySubject has access to tapping
    if (studySubject.tapPermission) {
      // for each day of the week
      summaryTaps = [6, 5, 4, 3, 2, 1, 0].map((i) => {
        const today = new Date(new Date().setHours(9, 0, 0, 0));

        // start from today minus i
        const start = sub(today, { days: i });

        // end at start plus 1 day
        const end = add(start, { days: 1 });

        // get taps and filter for only taps between start and end
        const filteredTaps = taps
          .filter(
            (t) =>
              t.dittiId === studySubject.dittiId &&
              isWithinInterval(new Date(t.time), { start, end })
          ).length;

        const filteredAudioTaps = audioTaps
          .filter(
            (t) =>
              t.dittiId === studySubject.dittiId &&
              isWithinInterval(new Date(t.time), { start, end })
          ).length;

        // get the current weekday (Mon, Tue, Wed, etc.)
        const weekday = start.toLocaleString("en-US", { weekday: "narrow" });

        return (
          <div key={i} className="hidden md:flex flex-grow-0 flex-col w-[60px] items-center border-r border-light">
            <span>{weekday}</span>
            <span>{filteredTaps + filteredAudioTaps}</span>
          </div>
        );
      });

      const today = new Date(new Date().setHours(9, 0, 0, 0));

      // get all taps starting from 7 days ago
      const start = sub(today, { days: 7 });
      const tapsCount = taps
        .filter(
          (t) =>
            t.dittiId === studySubject.dittiId &&
            isWithinInterval(new Date(t.time), { start, end: new Date() })
        ).length;
      const audioTapsCount = audioTaps
        .filter(
          (t) =>
            t.dittiId === studySubject.dittiId &&
            isWithinInterval(new Date(t.time), { start, end: new Date() })
        ).length;
      totalTaps = tapsCount + audioTapsCount;

      summaryTaps.push(
        <div key="total" className="flex flex-col items-center w-[80px] font-bold">
          <span>Total</span>
          <span>{totalTaps}</span>
        </div>
      );
    } else {
      summaryTaps = [
        <span key={0}>
          No tapping access
        </span>
      ];
    }

    // get the number of days until the user's id expires
    const expiresOnDiff = differenceInDays(new Date(expiresOn), new Date());

    summaries.push(
      <CardContentRow
        key={studySubject.dittiId}
        className="border-b border-light">
          <div className="flex flex-col">
            <div className="flex items-center">
              {/* active tapping icon */}
              {canViewTaps && <ActiveIcon active={!!totalTaps} className="mr-2" />}
              {/* link to the studySubject's summary page */}
              {canViewTaps ?
                <Link to={`/coordinator/ditti/participants/view?dittiId=${studySubject.dittiId}&sid=${study.id}`}>
                  <LinkComponent>
                    {studySubject.dittiId}
                  </LinkComponent>
                </Link> :
                <span>{studySubject.dittiId}</span>
              }
            </div>
            <i className="w-max">Enrollment ends in: {expiresOnDiff ? expiresOnDiff + " days" : "Today"}</i>
            {/* summary tap data */}
          </div>

          {canViewTaps &&
            <div className="flex flex-grow-0 overflow-x-hidden">
              {summaryTaps}
            </div>
          }
      </CardContentRow>
    );
  });

  if (dataLoading || studySubjectLoading) {
    return <SmallLoader />
  }

  return (
    <>
      {summaries.length ? summaries : "No active subjects"}
    </>
  );
};

export default StudySubjects;<|MERGE_RESOLUTION|>--- conflicted
+++ resolved
@@ -9,10 +9,7 @@
 import { Link } from "react-router-dom";
 import { getStartOnAndExpiresOnForStudy } from "../../utils";
 import { SmallLoader } from "../loader";
-<<<<<<< HEAD
-=======
 
->>>>>>> 9fc64460
 
 /**
  * @property {Study} study - The study to display subjects for.
@@ -31,10 +28,7 @@
   const { dataLoading, taps, audioTaps } = useDittiDataContext();
   const { studySubjectLoading, studySubjects } = useCoordinatorStudySubjectContext();
 
-<<<<<<< HEAD
-=======
   // Get only study subjects enrolled in the current study
->>>>>>> 9fc64460
   const filteredStudySubjects = studySubjects.filter(ss => ss.dittiId.startsWith(study.dittiId));
 
   const summaries: React.ReactElement[] = [];
