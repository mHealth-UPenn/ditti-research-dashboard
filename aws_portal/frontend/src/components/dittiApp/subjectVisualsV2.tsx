--- conflicted
+++ resolved
@@ -50,11 +50,7 @@
   }, [studyId]);
 
   const studySubject = getStudySubjectByDittiId(dittiId);
-<<<<<<< HEAD
-  const { expiresOn } = getStartOnAndExpiresOnForStudy(studySubject || {} as IStudySubjectDetails, study?.id || 0);
-=======
   const { expiresOn } = getStartOnAndExpiresOnForStudy(studySubject, study?.id);
->>>>>>> 9fc64460
   const filteredTaps = taps.filter((t) => t.dittiId === dittiId);
   const filteredAudioTaps = audioTaps.filter((at) => at.dittiId === dittiId);
 
