--- conflicted
+++ resolved
@@ -88,11 +88,6 @@
   const downloadExcel = async (): Promise<void> => {
     const workbook = new Workbook();
     const sheet = workbook.addWorksheet("Sheet 1");
-<<<<<<< HEAD
-    const taps = getTaps();
-    const audioTaps = getAudioTaps();
-=======
->>>>>>> bcbebbbd
     const id = studyDetails.acronym;
     const fileName = format(new Date(), `'${id}_'yyyy-MM-dd'_'HH:mm:ss`);
 
