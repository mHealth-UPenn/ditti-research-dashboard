--- conflicted
+++ resolved
@@ -17,13 +17,8 @@
 
 import { RefObject } from "react";
 import { useState } from "react";
-<<<<<<< HEAD
 import { AccountDetails, ResponseBody } from "../interfaces";
-import TextField from "./fields/textField";
-=======
-import { AccountDetails, ResponseBody, ViewProps } from "../interfaces";
 import { TextField } from "./fields/textField";
->>>>>>> d4f252d5
 import { makeRequest } from "../utils";
 import { AsyncButton } from "./buttons/asyncButton";
 import { Button } from "./buttons/button";
