--- conflicted
+++ resolved
@@ -34,8 +34,6 @@
   const [edit, setEdit] = useState(false);
   const [editPassword, setEditPassword] = useState(false);
 
-  const { iamLogout } = useAuth();
-
   /**
    * Make a POST request with changes
    */
@@ -107,7 +105,6 @@
     hideMenu();
   }
 
-<<<<<<< HEAD
   /**
    * Logout the user
    */
@@ -116,9 +113,6 @@
     // refresh the window to show the login page
     location.reload();
   }
-=======
-  const { edit, editPassword, email, firstName, lastName, phoneNumber } = state;
->>>>>>> 17ebab11
 
   return (
     <div
@@ -187,7 +181,6 @@
           <div className="mb-6">
             {edit ? (
               <TextField
-<<<<<<< HEAD
                 id="phoneNumber"
                 label="Phone Number"
                 value={phoneNumber}
@@ -241,26 +234,6 @@
               Logout
             </Button>
           </div>
-=======
-                id="confirmPassword"
-                label="Confirm your password"
-                type="password"
-                onKeyup={(text: string) =>
-                  setState((prevState) => ({ ...prevState, confirmPassword: text }))
-                }
-              ></TextField>
-            </div>
-          </React.Fragment>
-        ) : null}
-        <div
-          className="border-light-b"
-          style={{ marginBottom: "2rem" }}
-        ></div>
-        <div className="logout-button">
-          <button className="button-danger" onClick={iamLogout}>
-            Logout
-          </button>
->>>>>>> 17ebab11
         </div>
     </div>
   );
