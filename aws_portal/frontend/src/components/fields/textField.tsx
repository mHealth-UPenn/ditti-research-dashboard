--- conflicted
+++ resolved
@@ -59,7 +59,6 @@
           {/* place children here as prefix icons (e.g., a password icon) */}
           {children || null}
 
-<<<<<<< HEAD
           {/* the input */}
           <div className="flex items-center flex-grow h-full p-2">
             {/* textares require a unique e.target class */}
@@ -79,29 +78,6 @@
                 value={value} />
             )}
           </div>
-=======
-        {/* the input */}
-        <div className="text-field-input">
-          {/* textares require a unique e.target class */}
-          {type === "textarea" ? (
-            <textarea
-              defaultValue={prefill ? prefill : undefined}
-              onChange={handleKeyUp}
-              onKeyDown={onKeyDown}
-              disabled={disabled}
-            ></textarea>
-          ) : (
-            <input
-              type={type || "text"}
-              placeholder={placeholder || ""}
-              defaultValue={prefill || undefined}
-              value={value ?? text} // Use value if provided, otherwise fall back to internal state
-              onChange={handleKeyUp}
-              onKeyDown={onKeyDown}
-              disabled={disabled}
-            />
-          )}
->>>>>>> 17ebab11
         </div>
 
         {/* feedback on error */}
