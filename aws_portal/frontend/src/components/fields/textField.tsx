import React, { PropsWithChildren, RefObject } from "react";

/**
 * id (optional): an optional html id
 * type (optional): text, number, date, etc.
 * placeholder (optional): an optional placeholder
 * prefill (optional): a default value (which cannot be changed)
 * value (optional): the field's value (which can be changed)
 * label (optional): the field's label
 * description (optional): additional information about the field
 * onKeyup (optional): a callback function on keyup
 * feedback (optional): feedback when an error is made
 * disabled (optional): whether to disable the field
<<<<<<< HEAD
=======
 * required (optional): whether the field is required. If required, display a required asterisk.
>>>>>>> 9fc64460
 * min (optional): minimum value for number inputs
 * max (optional): maximum value for number inputs
 */
interface TextFieldProps {
  value: string;
  id?: string;
  type?: string;
  placeholder?: string;
  label?: string;
  description?: string; // Added description prop
  onKeyup?: (text: string) => void;
  onKeyDown?: (e: React.KeyboardEvent) => void;
  feedback?: string;
  disabled?: boolean;
<<<<<<< HEAD
=======
  required?: boolean;
  inputRef?: RefObject<HTMLInputElement>;
  textAreaRef?: RefObject<HTMLTextAreaElement>;
>>>>>>> 9fc64460
  min?: number;
  max?: number;
}

/**
 * Functional component version of TextField
 */
const TextField = ({
  id,
  type,
  placeholder,
  label,
  description,
  onKeyup,
  onKeyDown,
  feedback,
  disabled,
  value,
<<<<<<< HEAD
=======
  required = false,
  inputRef,
  textAreaRef,
>>>>>>> 9fc64460
  min,
  max,
  children,
}: PropsWithChildren<TextFieldProps>) => {
  const handleKeyUp = (e: React.ChangeEvent<HTMLInputElement | HTMLTextAreaElement>) => {
    if (onKeyup) {
      onKeyup(e.target.value);
    }
  };

  return (
    <>
      {/* if a label was passed as a prop */}
<<<<<<< HEAD
      {label && (
        <div className="mb-1">
          <label htmlFor={id}>{label}</label>
        </div>
      )}
=======
      {label &&
        <div className="mb-1">
          <label htmlFor={id}>
            {label}{required && <span className="ml-1 text-[red]">*</span>}
          </label>
        </div>
      }
>>>>>>> 9fc64460

      {/* Render description if provided */}
      {description && (
        <div className="mb-1">
          <small className="text-gray-600">{description}</small>
        </div>
      )}

      <div
        className={`flex items-center ${
          type === "textarea" ? "h-[24rem]" : "h-[2.75rem]"
        } border border-light ${disabled ? "bg-extra-light" : ""}`}
      >
        {/* place children here as prefix icons (e.g., a password icon) */}
        {children || null}

        {/* the input */}
        <div className="flex items-center flex-grow h-full p-2">
          {/* textareas require a unique e.target class */}
          {type === "textarea" ? (
            <textarea
              className={`w-full h-full resize-none focus:outline-none ${
                disabled && "italic text-link"
              }`}
              onChange={handleKeyUp}
              onKeyDown={onKeyDown}
              disabled={disabled}
              value={value}
<<<<<<< HEAD
=======
              ref={textAreaRef} 
>>>>>>> 9fc64460
            />
          ) : (
            <input
              className={`w-full focus:outline-none ${
                disabled && "italic text-link"
              }`}
              type={type || "text"}
              placeholder={placeholder || ""}
              onChange={handleKeyUp}
              onKeyDown={onKeyDown}
              disabled={disabled}
              value={value}
              {...(type === "number" ? { min, max } : {})} // Pass min and max if type is number
<<<<<<< HEAD
=======
              ref={inputRef} 
>>>>>>> 9fc64460
            />
          )}
        </div>
      </div>

      {/* feedback on error */}
      <span
        className={`text-sm text-[red] ${
          feedback && feedback !== "" ? "" : "hidden"
        }`}
      >
        {feedback}
      </span>
    </>
  );
};

export default TextField;<|MERGE_RESOLUTION|>--- conflicted
+++ resolved
@@ -11,10 +11,7 @@
  * onKeyup (optional): a callback function on keyup
  * feedback (optional): feedback when an error is made
  * disabled (optional): whether to disable the field
-<<<<<<< HEAD
-=======
  * required (optional): whether the field is required. If required, display a required asterisk.
->>>>>>> 9fc64460
  * min (optional): minimum value for number inputs
  * max (optional): maximum value for number inputs
  */
@@ -29,12 +26,9 @@
   onKeyDown?: (e: React.KeyboardEvent) => void;
   feedback?: string;
   disabled?: boolean;
-<<<<<<< HEAD
-=======
   required?: boolean;
   inputRef?: RefObject<HTMLInputElement>;
   textAreaRef?: RefObject<HTMLTextAreaElement>;
->>>>>>> 9fc64460
   min?: number;
   max?: number;
 }
@@ -53,12 +47,9 @@
   feedback,
   disabled,
   value,
-<<<<<<< HEAD
-=======
   required = false,
   inputRef,
   textAreaRef,
->>>>>>> 9fc64460
   min,
   max,
   children,
@@ -72,13 +63,6 @@
   return (
     <>
       {/* if a label was passed as a prop */}
-<<<<<<< HEAD
-      {label && (
-        <div className="mb-1">
-          <label htmlFor={id}>{label}</label>
-        </div>
-      )}
-=======
       {label &&
         <div className="mb-1">
           <label htmlFor={id}>
@@ -86,7 +70,6 @@
           </label>
         </div>
       }
->>>>>>> 9fc64460
 
       {/* Render description if provided */}
       {description && (
@@ -115,10 +98,7 @@
               onKeyDown={onKeyDown}
               disabled={disabled}
               value={value}
-<<<<<<< HEAD
-=======
               ref={textAreaRef} 
->>>>>>> 9fc64460
             />
           ) : (
             <input
@@ -132,10 +112,7 @@
               disabled={disabled}
               value={value}
               {...(type === "number" ? { min, max } : {})} // Pass min and max if type is number
-<<<<<<< HEAD
-=======
               ref={inputRef} 
->>>>>>> 9fc64460
             />
           )}
         </div>
