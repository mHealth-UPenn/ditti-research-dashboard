--- conflicted
+++ resolved
@@ -33,10 +33,7 @@
   onClose,
   children,
 }) => {
-<<<<<<< HEAD
-=======
   // Set a timeout to fade out the message after 3 seconds
->>>>>>> 9fc64460
   useEffect(() => {
     const opacityTimeout = setTimeout(() => {
       if (containerRef.current) {
