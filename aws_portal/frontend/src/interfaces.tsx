import { FlashMessageVariant } from "./components/flashMessage/flashMessage";

/**
 * Represents an account with user details and permissions.
 * @property id - The database primary key.
 * @property createdOn - The timestamp when the account was created.
 * @property lastLogin - The timestamp when the account was last logged in.
 * @property firstName - The account holder's first name.
 * @property lastName - The account holder's last name.
 * @property email - The account holder's email.
 * @property phoneNumber - The account holder's phone number.
 * @property isConfirmed - Whether the account has been logged in and the account holder has set their password.
 * @property accessGroups - The access groups the account has access to.
 * @property studies - The studies the account has access to.
 */
export interface Account {
  id: number;
  createdOn: string;
  lastLogin: string;
  firstName: string;
  lastName: string;
  email: string;
  phoneNumber: string;
  isConfirmed: boolean;
  accessGroups: AccessGroup[];
  studies: Study[];
}

/**
 * Represents an application with an identifier and name.
 * @property id - The database primary key.
 * @property name - The name of the app.
 */
export interface App {
  id: number;
  name: string;
}

/**
 * Represents an access group with permissions for a specific app.
 * @property id - The database primary key.
 * @property name - The name of the access group.
 * @property app - The app the access group provides permissions for.
 * @property permissions - The permissions that the access group grants.
 */
export interface AccessGroup {
  id: number;
  name: string;
  app: App;
  permissions: Permission[];
}

/**
 * Represents a specific permission on a resource.
 * @property id - The database primary key.
 * @property action - The action the permission allows.
 * @property resource - The resource the permission allows the action to be performed on.
 */
export interface Permission {
  id: number;
  action: string;
  resource: string;
}

/**
 * Represents a role with permissions assigned.
 * @property id - The database primary key.
 * @property name - The name of the role.
 * @property permissions - The permissions that the role grants.
 */
export interface Role {
  id: number;
  name: string;
  permissions: Permission[];
}

/**
 * Represents a study with associated details.
 * @property id - The database primary key.
 * @property name - The name of the study.
 * @property acronym - The study's acronym.
 * @property dittiId - The study's ditti ID.
 * @property email - The study's team email.
 * @property role - The role the user is assigned to for the study.
 */
export interface Study {
  id: number;
  name: string;
  acronym: string;
  dittiId: string;
  email: string;
  role: Role;
}

/**
 * Represents a sleep template with descriptive content.
 * @property id - The database primary key.
 * @property name - The name of the sleep template.
 * @property text - The content of the sleep template.
 */
export interface AboutSleepTemplate {
  id: number;
  name: string;
  text: string;
}

/**
 * Represents an action or resource identifier.
 * @property id - The database primary key.
 * @property value - The string value of the action or resource.
 */
export interface ActionResource {
  id: number;
  value: string;
}

/**
 * Default response structure from application endpoints.
 * @property msg - A message returned from the endpoint.
 * @property csrfAccessToken - The active CSRF token.
 * @property jwt - Optional JWT token.
 */
export interface ResponseBody {
  msg: string;
  csrfAccessToken: string;
  jwt?: string;
}

/**
 * Ditti user data used in the frontend.
 * @property tapPermission - Indicates if the user has access to taps.
 * @property information - Content from the assigned about sleep template.
 * @property userPermissionId - The user's ditti ID.
 * @property expTime - Expiration time of the user's ID.
 * @property teamEmail - The team email assigned to this user.
 * @property createdAt - When the user was created.
 */
export interface UserDetails {
  tapPermission: boolean;
  information: string;
  userPermissionId: string;
  expTime: string;
  teamEmail: string;
  createdAt: string;
}

/**
 * User data as returned from the backend.
 */
export interface User {
  tap_permission: boolean;
  information: string;
  user_permission_id: string;
  exp_time: string;
  team_email: string;
  createdAt: string;
  __typename: string;
  _lastChangedAt: number;
  _version: number;
  updatedAt: string;
  id: string;
}

/**
 * Represents a tap with details specific to frontend use.
 * @property dittiId - The ditti ID of the user who created the tap.
 * @property time - The tap's timestamp.
 */
export interface TapDetails {
  dittiId: string;
  time: Date;
}

/**
 * Represents a tap as returned from the backend.
 */
export interface Tap {
  dittiId: string;
  time: string;
}

/**
 * Represents an audio tap with details specific to frontend use.
 * @property dittiId - The ditti ID of the user who created the audio tap.
 * @property audioFileTitle - The title of the audio file.
 * @property time - The timestamp of the audio tap.
 * @property timezone - The timezone associated with the audio tap.
 * @property action - The action recorded with the audio tap.
 */
export interface AudioTapDetails {
  dittiId: string;
  audioFileTitle: string;
  time: Date;
  timezone: string;
  action: string;
}

/**
 * Represents an audio tap as returned from the backend.
 */
export interface AudioTap {
  dittiId: string;
  audioFileTitle: string;
  time: string;
  timezone: string;
  action: string;
}

/**
 * Default props structure for all dashboard views.
 * @property flashMessage - Function to flash messages on the page.
 * @property goBack - Function to handle navigation back.
 * @property handleClick - Function to handle navigation link clicks.
 */
export interface ViewProps {
  flashMessage: (msg: React.ReactElement, type: FlashMessageVariant) => void;
  goBack: () => void;
  handleClick: (
    name: string[],
    view: React.ReactElement,
    replace?: boolean
  ) => void;
}

/**
 * Account data as used by the dashboard header.
 * @property firstName - The account holder's first name.
 * @property lastName - The account holder's last name.
 * @property email - The account holder's email.
 * @property phoneNumber - The account holder's phone number.
 */
export interface AccountDetails {
  firstName: string;
  lastName: string;
  email: string;
  phoneNumber: string;
}

/**
 * Represents an audio file as stored in DynamoDB.
 * @property id - Optional unique ID for the audio file.
 * @property fileName - Filename on S3.
 * @property title - Title as displayed in the Ditti App.
 * @property category - Type/category of the audio (e.g., nature, music).
 * @property availability - Either "all" or specific User ID for availability.
 * @property studies - List of studies the audio file is available for, empty if available for all.
 * @property length - Length of the audio file in seconds.
 */
export interface AudioFile {
  id?: string;
  _version?: number;
  fileName?: string;
  title?: string;
  category?: string;
  availability?: string;
  studies?: string[];
  length?: number;
}

<<<<<<< HEAD

export interface IFlashMessage {
  id: number;
  element: React.ReactElement;
  containerRef: React.RefObject<HTMLDivElement>;
  closeRef: React.RefObject<HTMLDivElement>;
=======
/**
 * Defines the authentication context structure.
 * @property isIamAuthenticated - Indicates if the user is authenticated with IAM (Identity and Access Management).
 * @property isCognitoAuthenticated - Indicates if the user is authenticated with Amazon Cognito.
 * @property isIamLoading - Indicates if the IAM authentication status is being checked.
 * @property isCognitoLoading - Indicates if the Cognito authentication status is being checked.
 * @property firstLogin - Indicates if it's the user's first login.
 * @property csrfToken - The CSRF token for secure requests.
 * @property iamLogin - Function to log in the user with email and password with IAM.
 * @property iamLogout - Function to log out the user with IAM.
 * @property cognitoLogin - Function to log in the user specifically with Cognito authentication.
 * @property cognitoLogout - Function to log out the user from Cognito.
 * @property setFirstLogin - Sets whether this is the user's first login.
 */
export interface AuthContextType {
  isIamAuthenticated: boolean;
  isCognitoAuthenticated: boolean;
  isIamLoading: boolean;
  isCognitoLoading: boolean;
  firstLogin: boolean;
  csrfToken: string;
  iamLogin: (email: string, password: string) => Promise<void>;
  iamLogout: () => void;
  cognitoLogin: () => void;
  cognitoLogout: () => void;
  setFirstLogin: React.Dispatch<React.SetStateAction<boolean>>;
>>>>>>> 17ebab11
}<|MERGE_RESOLUTION|>--- conflicted
+++ resolved
@@ -257,14 +257,6 @@
   length?: number;
 }
 
-<<<<<<< HEAD
-
-export interface IFlashMessage {
-  id: number;
-  element: React.ReactElement;
-  containerRef: React.RefObject<HTMLDivElement>;
-  closeRef: React.RefObject<HTMLDivElement>;
-=======
 /**
  * Defines the authentication context structure.
  * @property isIamAuthenticated - Indicates if the user is authenticated with IAM (Identity and Access Management).
@@ -291,5 +283,12 @@
   cognitoLogin: () => void;
   cognitoLogout: () => void;
   setFirstLogin: React.Dispatch<React.SetStateAction<boolean>>;
->>>>>>> 17ebab11
+}
+
+
+export interface IFlashMessage {
+  id: number;
+  element: React.ReactElement;
+  containerRef: React.RefObject<HTMLDivElement>;
+  closeRef: React.RefObject<HTMLDivElement>;
 }