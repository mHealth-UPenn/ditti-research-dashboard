import { FlashMessageVariant } from "./components/flashMessage/flashMessage";
import { QuillOptions } from "quill";

/**
 * Represents an account with user details and permissions.
 * @property id - The database primary key.
 * @property createdOn - The timestamp when the account was created.
 * @property lastLogin - The timestamp when the account was last logged in.
 * @property firstName - The account holder's first name.
 * @property lastName - The account holder's last name.
 * @property email - The account holder's email.
 * @property phoneNumber - The account holder's phone number.
 * @property isConfirmed - Whether the account has been logged in and the account holder has set their password.
 * @property accessGroups - The access groups the account has access to.
 * @property studies - The studies the account has access to.
 */
export interface Account {
  id: number;
  createdOn: string;
  lastLogin: string;
  firstName: string;
  lastName: string;
  email: string;
  phoneNumber: string;
  isConfirmed: boolean;
  accessGroups: AccessGroup[];
  studies: Study[];
}

/**
 * Represents an application with an identifier and name.
 * @property id - The database primary key.
 * @property name - The name of the app.
 */
export interface App {
  id: number;
  name: string;
}

/**
 * Represents an access group with permissions for a specific app.
 * @property id - The database primary key.
 * @property name - The name of the access group.
 * @property app - The app the access group provides permissions for.
 * @property permissions - The permissions that the access group grants.
 */
export interface AccessGroup {
  id: number;
  name: string;
  app: App;
  permissions: Permission[];
}

/**
 * Represents a specific permission on a resource.
 * @property id - The database primary key.
 * @property action - The action the permission allows.
 * @property resource - The resource the permission allows the action to be performed on.
 */
export interface Permission {
  id: number;
  action: string;
  resource: string;
}

/**
 * Represents a role with permissions assigned.
 * @property id - The database primary key.
 * @property name - The name of the role.
 * @property permissions - The permissions that the role grants.
 */
export interface Role {
  id: number;
  name: string;
  permissions: Permission[];
}

/**
 * Represents a study with associated details.
 * @property id - The database primary key.
 * @property name - The name of the study.
 * @property acronym - The study's acronym.
 * @property dittiId - The study's ditti ID.
 * @property email - The study's team email.
 * @property role - The role the user is assigned to for the study.
 * @property defaultExpiryDelta - The default number of days that a subject is enrolled in the study.
 * @property consentInformation - The consent text shown to a study subject.
 * @property dataSummary - Text describing why participant data is collected.
 * @property isQi - Indicates if the study is QI (Quality Improvement).
 */
export interface Study {
  id: number;
  name: string;
  acronym: string;
  dittiId: string;
  email: string;
  role?: Role;
  defaultExpiryDelta: number;
  consentInformation?: string;
  dataSummary?: string;
  isQi: boolean;
}

/**
 * Represents a join between a study subject and a study they are enrolled in.
 * @property study - The study the study subject is enrolled in.
 * @property didConsent - Whether the study subject consented to being enrolled in the study.
 * @property createdOn - When the study subject was enrolled in the study. Actually the date when the database entry was
 *   created.
 * @property expiresOn - When the study subject's participation in the study ends.
 */
export interface StudyJoin {
  study: Study;
  didConsent: boolean;
  createdOn: string;
  startsOn: string;
  expiresOn: string;
  dataSummary: string;
}

/**
 * Represents a join between a study subject and an api they granted access to.
 * @property apiUserUuid - The study subject's unique ID with the API.
 * @property scope - The scope that the study subject granted with the API.
 * @property api - The API the study subject granted access to.
 * @property lastSyncDate - The last time data from this API was synced with the database.
 * @property createdOn - When the study subject granted access to the API. Actually the data when the database entry was
 *   created.
 */
export interface ApiJoin {
  apiUserUuid: string;
  scope: string[];
  api: { id: number; name: string; };
  lastSyncDate: string;
  createdOn: string;
}

/**
 * Represents a sleep template with descriptive content.
 * @property id - The database primary key.
 * @property name - The name of the sleep template.
 * @property text - The content of the sleep template.
 */
export interface AboutSleepTemplate {
  id: number;
  name: string;
  text: string;
}

/**
 * Represents an action or resource identifier.
 * @property id - The database primary key.
 * @property value - The string value of the action or resource.
 */
export interface ActionResource {
  id: number;
  value: string;
}

/**
 * Default response structure from application endpoints.
 * @property msg - A message returned from the endpoint.
 * @property csrfAccessToken - The active CSRF token.
 * @property jwt - Optional JWT token.
 */
export interface ResponseBody {
  msg: string;
  csrfAccessToken?: string;
  jwt?: string;
}

/**
 * Ditti user data used in the frontend.
 * @property tapPermission - Indicates if the user has access to taps.
 * @property information - Content from the assigned about sleep template.
 * @property userPermissionId - The user's ditti ID.
 * @property expTime - Expiration time of the user's ID.
 * @property teamEmail - The team email assigned to this user.
 * @property createdAt - When the user was created.
 */
export interface UserDetails {
  tapPermission: boolean;
  information: string;
  userPermissionId: string;
  expTime: string;
  teamEmail: string;
  createdAt: string;
}


/**
 * Study subject data used for the SubjectsEdit form
 * @property tapPermission - Indicates if the participant has access to taps.
 * @property information - Content from the assigned about sleep template.
 * @property dittiId - The participant's Ditti ID
 * @property startTime - When the participant's enrollment in the study begins
 * @property expTime - When the participant's enrollment in the study begins
 */
export interface StudySubjectPrefill {
  tapPermission: boolean;
  information: string;
  dittiId: string;
  startTime: string;
  expTime: string;
}


/**
 * User data as returned from the backend.
 */
export interface User {
  tap_permission: boolean;
  information: string;
  user_permission_id: string;
  exp_time: string;
  team_email: string;
  createdAt: string;
  __typename: string;
  _lastChangedAt: number;
  _version: number;
  updatedAt: string;
  id: string;
}

/**
 * Represents a tap with details specific to frontend use.
 * @property dittiId - The ditti ID of the user who created the tap.
 * @property time - The tap's timestamp.
 */
export interface TapDetails {
  dittiId: string;
  time: Date;
  timezone: string;
}

/**
 * Represents a tap as returned from the backend.
 */
export interface Tap {
  dittiId: string;
  time: string;
  timezone: string;
}

/**
 * Represents an audio tap with details specific to frontend use.
 * @property dittiId - The ditti ID of the user who created the audio tap.
 * @property audioFileTitle - The title of the audio file.
 * @property time - The timestamp of the audio tap.
 * @property timezone - The timezone associated with the audio tap.
 * @property action - The action recorded with the audio tap.
 */
export interface AudioTapDetails {
  dittiId: string;
  audioFileTitle: string;
  time: Date;
  timezone: string;
  action: string;
}

/**
 * Represents an audio tap as returned from the backend.
 */
export interface AudioTap {
  dittiId: string;
  audioFileTitle: string;
  time: string;
  timezone: string;
  action: string;
}

/**
 * Default props structure for all dashboard views.
 * @property flashMessage - Function to flash messages on the page.
 * @property goBack - Function to handle navigation back.
 * @property handleClick - Function to handle navigation link clicks.
 */
export interface ViewProps {
  flashMessage: (msg: React.ReactElement, type: FlashMessageVariant) => void;
  goBack: () => void;
  handleClick: (
    name: string[],
    view: React.ReactElement,
    replace?: boolean
  ) => void;
}

export interface ConsentModalProps {
  isOpen: boolean;
  onAccept: () => void;
  onDeny: () => void;
  onClose: () => void;
  contentHtml: string;
}

/**
 * Account data as used by the dashboard header.
 * @property firstName - The account holder's first name.
 * @property lastName - The account holder's last name.
 * @property email - The account holder's email.
 * @property phoneNumber - The account holder's phone number.
 */
export interface AccountDetails {
  firstName: string;
  lastName: string;
  email: string;
  phoneNumber: string;
}

/**
 * Represents an audio file as stored in DynamoDB.
 * @property id - Optional unique ID for the audio file.
 * @property fileName - Filename on S3.
 * @property title - Title as displayed in the Ditti App.
 * @property category - Type/category of the audio (e.g., nature, music).
 * @property availability - Either "all" or specific User ID for availability.
 * @property studies - List of studies the audio file is available for, empty if available for all.
 * @property length - Length of the audio file in seconds.
 */
export interface AudioFile {
  id?: string;
  _version?: number;
  fileName?: string;
  title?: string;
  category?: string;
  availability?: string;
  studies?: string[];
  length?: number;
}

/**
 * Represents a data retrieval task mapped from the `lambda_task` database table.
 *
 * @property id - The primary key of the task.
 * @property status - The current status of the task ("Pending", "InProgress", "Success", "Failed", "CompletedWithErrors").
 * @property billedMs - The billed duration of the Lambda function in milliseconds.
 * @property createdOn - The ISO 8601 timestamp indicating when the task was created.
 * @property updatedOn - The ISO 8601 timestamp indicating when the task was last updated.
 * @property completedOn - The ISO 8601 timestamp indicating when the task was completed, or null if not completed.
 * @property logFile - The S3 URI of the task's log file, or null if not available.
 * @property errorCode - The error code associated with the task, or null if no error occurred.
 */
export interface DataRetrievalTask {
  id: number;
  status: "Pending" | "InProgress" | "Success" | "Failed" | "CompletedWithErrors";
  billedMs: number | null;
  createdOn: string;
  updatedOn: string;
  completedOn: string | null;
  logFile: string | null;
  errorCode: string | null;
}


/**
 * Defines the authentication context structure.
 * @property isIamAuthenticated - Indicates if the user is authenticated with IAM (Identity and Access Management).
 * @property isCognitoAuthenticated - Indicates if the user is authenticated with Amazon Cognito.
 * @property isIamLoading - Indicates if the IAM authentication status is being checked.
 * @property isCognitoLoading - Indicates if the Cognito authentication status is being checked.
 * @property firstLogin - Indicates if it's the user's first login.
 * @property csrfToken - The CSRF token for secure requests.
 * @property iamLogin - Function to log in the user with email and password with IAM.
 * @property iamLogout - Function to log out the user with IAM.
 * @property cognitoLogin - Function to log in the user specifically with Cognito authentication.
 * @property cognitoLogout - Function to log out the user from Cognito.
 * @property setFirstLogin - Sets whether this is the user's first login.
 */
export interface AuthContextType {
  isIamAuthenticated: boolean;
  isCognitoAuthenticated: boolean;
  isIamLoading: boolean;
  isCognitoLoading: boolean;
  firstLogin: boolean;
  csrfToken: string;
  dittiId: string | null;
  iamLogin: (email: string, password: string) => Promise<void>;
  iamLogout: () => void;
  cognitoLogin: (options?: { elevated: boolean }) => void;
  cognitoLogout: () => void;
  setFirstLogin: React.Dispatch<React.SetStateAction<boolean>>;
}


/**
 * Defines the context containing information about studies.
 * @property studies - The studies fetched from the database.
 * @property studiesLoading - Whether data is being fetched from the database.
 */
export interface StudiesContextType {
  studies: Study[];
  studiesLoading: boolean;
<<<<<<< HEAD
  // getStudyById: (studyId: number) => Study | undefined;
=======
>>>>>>> 9fc64460
  study: Study | null;
}


/**
 * Defines the context containing information about a study subject.
 * @property studies - The studies the study subject is enrolled information and information about their enrollment.
 * @property apis - The APIs the study subject granted access to and information about the access granted.
 * @property studySubjectLoading - Whether data is being fetched from the database.
 */
export interface StudySubjectContextType {
  studies: IParticipantStudy[];
  apis: IParticipantApi[];
  studySubjectLoading: boolean;
  refetch: () => Promise<void>;
}


/**
 * Defines the context containing information about a coordinator's study subjects.
 * @property studySubjects - The study subjects and information about their study enrollments.
 * @property studySubjectLoading - Whether data is being fetched from the database.
 * @property getStudySubjectByDittiId - Function to get a study subject by their Ditti ID.
 * @property fetchStudySubjects - Function to fetch study subjects from the database. This is useful for refreshing
 *  data after enrolling or updating a study subject.
 */
export interface CoordinatorStudySubjectContextType {
  studySubjects: IStudySubjectDetails[];
  studySubjectLoading: boolean;
  getStudySubjectByDittiId: (id: string) => IStudySubjectDetails | undefined;
  fetchStudySubjects: () => void;
}


/**
 * The study subject data structure as it is returned from the database.
 * @property id - The database primary key.
 * @property createdOn - When the database entry for the study subject was created.
 * @property dittiId - The study subject's primary key.
 * @property studies - The studies that the study subject is enrolled in and information about their enrollment.
 * @property apis - The APIs that the study subject granted access to and information about the access they granted.
 */
export interface IStudySubject {
  id: number;
  createdOn: string;
  dittiId: string;
  studies: StudyJoin[];
  apis: ApiJoin[];
}

export interface IParticipantApi {
  scope: string[];
  apiName: string;
}

export interface IParticipantStudy {
  studyName: string;
  studyId: number;
  createdOn: string;
  startsOn: string;
  expiresOn?: string;
  consentInformation?: string;
  didConsent: boolean;
  dataSummary?: string;
}

export interface IParticipant {
  dittiId: string;
  apis: IParticipantApi[];
  studies: IParticipantStudy[];
}


/**
 * A combination of participant data fetched from both the database and AWS, minus `userPermissionId` in favor of
 * `dittiId`
 */
export interface IStudySubjectDetails {
  id: number;
  createdOn: string;
  dittiId: string;
  studies: StudyJoin[];
  apis: ApiJoin[];
  tapPermission: boolean;
  information: string;
  dittiExpTime: string;
  teamEmail: string;
  createdAt: string;
}


export interface IFlashMessage {
  id: number;
  element: React.ReactElement;
  containerRef: React.RefObject<HTMLDivElement>;
}


/**
 * Stages sleep levels.
 */
export type ISleepLevelStages = "deep" | "light" | "rem" | "wake";


/**
 * Classic sleep levels.
 */
export type ISleepLevelClassic = "asleep" | "restless" | "awake";


/**
 * Represents a sleep level with details about the level and duration.
 * @property dateTime - The timestamp of the sleep level.
 * @property level - The sleep level (stages or classic).
 * @property seconds - The duration of the sleep level in seconds.
 * @property isShort - Whether the sleep level is considered short.
 */
export interface ISleepLevel {
  dateTime: string;
  level: ISleepLevelStages | ISleepLevelClassic;
  seconds: number;
  isShort: boolean | null;
}


/**
 * Represents a sleep log entry.
 * @property dateOfSleep - The date of the sleep log.
 * @property logType - The type of log entry.
 * @property type - The type of sleep log.
 * @property levels - The sleep levels for the log entry.
 */
export interface ISleepLog {
  dateOfSleep: string;
  logType: "auto_detected" | "manual";
  type: "stages" | "classic";
  levels: ISleepLevel[];
}


/**
 * Defines the context containing information about wearable data.
 * @property startDate - The start date of the data range.
 * @property endDate - The end date of the data range.
 * @property sleepLogs - The sleep logs for the data range.
 * @property isLoading - Whether data is being fetched from the database.
 * @property isSyncing - Whether data is being synced with the wearable API.
 * @property dataIsUpdated - Whether the current data has been updated since the first load.
 * @property firstDateOfSleep - The first date of sleep data available.
 * @property syncData - Function to invoke a data processing task and sync data with the wearable API.
 * @property decrementStartDate - Function to decrement the start and end dates by one day.
 * @property incrementStartDate - Function to increment the start and end dates by one day.
 * @property resetStartDate - Function to reset the start and end dates.
 * @property canIncrementStartDate - Whether the start date can be incremented.
 */
export interface IWearableDataContextType {
  startDate: Date;
  endDate: Date;
  sleepLogs: ISleepLog[];
  isLoading: boolean;
  isSyncing?: boolean;
  dataIsUpdated?: boolean;
  firstDateOfSleep?: Date | null;
  syncData?: () => void;
  decrementStartDate?: () => void;
  incrementStartDate?: () => void;
  resetStartDate?: () => void;
  canIncrementStartDate?: boolean;
}


/**
 * Default props to pass to any visualization component.
 * @property marginTop - The default margin at the top of the visualization.
 * @property marginRight - The default margin at the right of the visualization.
 * @property marginBottom - The default margin at the bottom of the visualization.
 * @property marginLeft - The default margin at the left of the visualization.
 */
export interface IVisualizationProps {
  marginTop?: number;
  marginRight?: number;
  marginBottom?: number;
  marginLeft?: number;
}


/**
 * Represents a data processing task status.
 */
type DataProcessingTaskStatus = "Pending"
  | "InProgress"
  | "Success"
  | "Failed"
  | "CompletedWithErrors";


/**
 * Represents a data processing task.
 * @property id - The database primary key.
 * @property status - The status of the data processing task.
 * @property billedMs - The amount of milliseconds the task took to process (not used).
 * @property createdOn - When the task was created.
 * @property updatedOn - When the task was last updated.
 * @property completedOn - When the task was completed.
 * @property logFile - The S3 URI of the function's log file.
 * @property errorCode - The error code if the task failed.
 */
export interface IDataProcessingTask {
  id: number;
  status: DataProcessingTaskStatus;
  billedMs: string;
  createdOn: string;
  updatedOn: string;
  completedOn: string;
  logFile: string | null;
  errorCode: string | null;
}


<<<<<<< HEAD
=======
/**
 * Breadcrumbs for display in the Navbar component.
 * @property name - The name of the breadcrumb to display in the navbar.
 * @property link - The link to navigate to when the breadcrumb is clicked.
 */
>>>>>>> 9fc64460
export interface IBreadcrumb {
  name: string;
  link: string | null;
}


<<<<<<< HEAD
export interface NavbarContextType {
  breadcrumbs: IBreadcrumb[];
  setStudyCrumb: (studyCrumb: IBreadcrumb) => void;
}


=======
/**
 * Defines the context containing information about the navbar.
 * @property breadcrumbs - The breadcrumbs to display in the navbar.
 * @property setStudySlug - Function to set the study slug in the breadcrumbs.
 * @property setSidParam - Function to set the SID parameter in the breadcrumbs.
 * @property setDittiIdParam - Function to set the Ditti ID parameter in the breadcrumbs.
 */
export interface NavbarContextType {
  breadcrumbs: IBreadcrumb[];
  setStudySlug: (studyCrumb: string) => void;
  setSidParam: (sid: string) => void;
  setDittiIdParam: (dittiId: string) => void;
}


/**
 * Defines the context containing information about the flash messages.
 * @property flashMessages - The flash messages to display on the page.
 * @property flashMessage - Function to flash a message on the page.
 */
>>>>>>> 9fc64460
export interface FlashMessageContextType {
  flashMessages: IFlashMessage[];
  flashMessage: (msg: React.ReactElement, variant: FlashMessageVariant) => void;
}


export interface QuillFieldProps {
  value: string;
  onChange: (value: string) => void;
  label?: string;
  description?: string;
  placeholder?: string;
  id?: string;
  config?: QuillOptions;
  className?: string;
  containerClassName?: string;
  readOnly?: boolean;
}<|MERGE_RESOLUTION|>--- conflicted
+++ resolved
@@ -390,10 +390,6 @@
 export interface StudiesContextType {
   studies: Study[];
   studiesLoading: boolean;
-<<<<<<< HEAD
-  // getStudyById: (studyId: number) => Study | undefined;
-=======
->>>>>>> 9fc64460
   study: Study | null;
 }
 
@@ -613,28 +609,17 @@
 }
 
 
-<<<<<<< HEAD
-=======
 /**
  * Breadcrumbs for display in the Navbar component.
  * @property name - The name of the breadcrumb to display in the navbar.
  * @property link - The link to navigate to when the breadcrumb is clicked.
  */
->>>>>>> 9fc64460
 export interface IBreadcrumb {
   name: string;
   link: string | null;
 }
 
 
-<<<<<<< HEAD
-export interface NavbarContextType {
-  breadcrumbs: IBreadcrumb[];
-  setStudyCrumb: (studyCrumb: IBreadcrumb) => void;
-}
-
-
-=======
 /**
  * Defines the context containing information about the navbar.
  * @property breadcrumbs - The breadcrumbs to display in the navbar.
@@ -655,7 +640,6 @@
  * @property flashMessages - The flash messages to display on the page.
  * @property flashMessage - Function to flash a message on the page.
  */
->>>>>>> 9fc64460
 export interface FlashMessageContextType {
   flashMessages: IFlashMessage[];
   flashMessage: (msg: React.ReactElement, variant: FlashMessageVariant) => void;
