<<<<<<< HEAD
export function PrivacyPolicy() {
=======
/* Ditti Research Dashboard
 * Copyright (C) 2025 the Trustees of the University of Pennsylvania
 *
 * Ditti Research Dashboard is free software: you can redistribute it and/or modify
 * it under the terms of the GNU Affero General Public License as published
 * by the Free Software Foundation; either version 3 of the License, or
 * (at your option) any later version.
 *
 * Ditti Research Dashboard is distributed in the hope that it will be useful,
 * but WITHOUT ANY WARRANTY; without even the implied warranty of
 * MERCHANTABILITY or FITNESS FOR A PARTICULAR PURPOSE.  See the
 * GNU Affero General Public License for more details.
 *
 * You should have received a copy of the GNU Affero General Public License
 * along with this program.  If not, see <https://www.gnu.org/licenses/>.
 */

export default function PrivacyPolicy() {
>>>>>>> b3322e40
  return (
    <div className="px-0 sm:px-16 bg-extra-light">
      <div className="px-4 sm:px-8 md:px-16 lg:px-24 xl:px-32 2xl:px-40 py-16 bg-white">
        <h3><span>Privacy Policy for the Ditti Research Dashboard</span></h3>
        <p><span>We institute strict procedures to maintain confidentiality and will adhere to the </span><span className="font-bold">2024 HIPAA Standards for Privacy of Individually Identifiable Health Information (the PrivacyRule)</span><span>. No personally identifiable information will be collected when using the Ditti ResearchDashboard. Each user will be assigned a unique User ID that contains no personal identifiers. All data isstored on </span><span className="font-bold">Amazon Web Services (AWS)</span><span>&nbsp;and is maintained by the</span><span className="font-bold">&nbsp;University of Pennsylvania</span><span>.</span></p>
        <h4 className="mt-12"><span>1. Data Request and Deletion Process</span></h4>
        <p><span>Users can request deletion of their account at any time by contacting a member of their researchteam or via the following link: </span><span><a className="link" href="https://www.google.com/url?q=https://hosting.med.upenn.edu/forms/DittiApp/view.php?id%3D10677&amp;sa=D&amp;source=editors&amp;ust=1732572983279481&amp;usg=AOvVaw3f8Wbum-A3vzDJdcnMSpSs">DataRequest Link</a></span><span>. This link is also accessible through the Ditti ResearchDashboard.</span></p>
        <p><span>De-identified data collected as part of a study approved by an accreditedInstitutional Review Board (IRB) will not be deleted according to research guidelines. Data collected for anapproved study will only be stored in an anonymized manner that cannot be linked to the user.</span></p>
        <h4 className="mt-12"><span>2. Compliance with Data Protection Laws</span></h4>
        <p><span>The Ditti Research Dashboard will be used exclusively within healthcare contexts and complieswith the </span><span className="font-bold">2024 HIPAA Standards for Privacy of Individually Identifiable HealthInformation</span><span>. It is not designed for international use or for contexts outside ofhealthcare research.</span></p>
        <h4 className="mt-12"><span>3. Security Measures</span></h4>
        <ul className="list-disc ml-6">
          <li><span>Application data within AWS is transferred securely using the </span><span className="font-bold">AWS Private Network</span><span>.</span></li>
          <li><span>Data transferred outside AWS is encrypted using </span><span className="font-bold">HTTPS/TLS protocols</span><span>.</span></li>
          <li><span>Data at rest is encrypted according to </span><span className="font-bold">AWSstandards</span><span>.</span></li>
          <li><span>Access to user data is managed using </span><span className="font-bold">AWS IAMpolicies and roles</span><span>, which are assigned to developers, research coordinators, andusers.</span></li>
          <li><span>Security compliance is ensured by adhering to industry standards, includingthe </span><span className="font-bold">OWASP Top 10</span><span>.</span></li>
        </ul>
        <h4 className="mt-12"><span>4. Retention Policy</span></h4>
        <p><span>Data is retained and used according to the guidelines approved by the relevantIRB. Users can request deletion of their accounts at any time.De-identified data will be retained by the research institutions of the relevant IRBs.</span></p>
        <h4 className="mt-12"><span>5. Data Sharing with Researchers</span></h4>
        <p><span>Data will be shared only with researchers who are approved by the relevant IRB. Allshared data will be fully de-identified and stored in an anonymized manner that cannot be linked to theuser.</span></p>
        <h4 className="mt-12"><span>6. Cookies or Tracking Technologies</span></h4>
        <p><span>The application uses </span><span className="font-bold">HTTP Only, secure cookies</span><span>&nbsp;forsecurely transferring access tokens granted by </span><span className="font-bold">Amazon Cognito</span><span>&nbsp;andfor managing </span><span className="font-bold">Cross-Site Request Forgery (CSRF) tokens</span><span>. Noadditional tracking technologies are used.</span></p>
        <h4 className="mt-12"><span>7. Children&rsquo;s Data</span></h4>
        <p><span>No data from children under 18 will be collected or used.</span></p>
        <h4 className="mt-12"><span>8. Third-Party Services and Data Transfer</span></h4>
        <p><span>Data will only be transferred to third parties when necessary for research approved by arelevant IRB. Transfers will strictly adhere to </span><span className="font-bold">HIPAA guidelines</span><span>&nbsp;and any additional requirements set by the relevant IRB.</span></p>
        <h4 className="mt-12"><span>9. Contact Information</span></h4>
        <p><span>If you have any questions about this privacy policy, your rights as a user, or how your data ishandled, you may contact us at:<br /></span><span className="font-bold">Email</span><span>:mhealth@pennmedicine.upenn.edu</span></p>
        <p><span></span></p>
        <h4 className="mt-12"><span>10. Updates to the Policy</span></h4>
        <p><span>This privacy policy is subject to change to ensure compliance with regulatory updatesand best practices. Any updates will be communicated to users via the Ditti Research Dashboard and posted onthis page. Users are encouraged to review this policy periodically.</span></p>
        <p><span className="font-bold">Effective Date:</span><span>&nbsp;November 25, 2024<br /></span><span className="font-bold">LastUpdated:</span><span>&nbsp;November 25, 2024</span></p>
      </div>
    </div>
  );
}<|MERGE_RESOLUTION|>--- conflicted
+++ resolved
@@ -1,6 +1,3 @@
-<<<<<<< HEAD
-export function PrivacyPolicy() {
-=======
 /* Ditti Research Dashboard
  * Copyright (C) 2025 the Trustees of the University of Pennsylvania
  *
@@ -18,8 +15,7 @@
  * along with this program.  If not, see <https://www.gnu.org/licenses/>.
  */
 
-export default function PrivacyPolicy() {
->>>>>>> b3322e40
+export function PrivacyPolicy() {
   return (
     <div className="px-0 sm:px-16 bg-extra-light">
       <div className="px-4 sm:px-8 md:px-16 lg:px-24 xl:px-32 2xl:px-40 py-16 bg-white">
