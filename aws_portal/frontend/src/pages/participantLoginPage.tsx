--- conflicted
+++ resolved
@@ -26,13 +26,7 @@
 /**
  * ParticipantLoginPage component for Cognito authentication with database touch and loader
  */
-<<<<<<< HEAD
-const ParticipantLoginPage: React.FC = () => {
-=======
 export const ParticipantLoginPage: React.FC = () => {
-  const [isElevated, setIsElevated] = useState(false);
-
->>>>>>> d4f252d5
   const { cognitoLogin } = useAuth();
   const loadingDb = useDbStatus();
 
