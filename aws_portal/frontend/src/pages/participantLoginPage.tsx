import React, { useState, useEffect } from "react";
import { useLocation } from "react-router-dom";
import { FullLoader } from "../components/loader";
import { useAuth } from "../hooks/useAuth";
import { useDbStatus } from "../hooks/useDbStatus";
import "./loginPage.css";
import Button from "../components/buttons/button";

/**
 * ParticipantLoginPage component for Cognito authentication with database touch and loader
 */
const ParticipantLoginPage: React.FC = () => {
  const [isElevated, setIsElevated] = useState(false);

  const { cognitoLogin } = useAuth();
  const loadingDb = useDbStatus();
  const location = useLocation();

  useEffect(() => {
    const urlParams = new URLSearchParams(location.search);
    const elevatedParam = urlParams.get("elevated");
    setIsElevated(elevatedParam === "true");
  }, [location.search]);

  // Enter triggers login
  useEffect(() => {
    if (!loadingDb) {
      const handleKeyDown = (e: KeyboardEvent) => {
        if (e.key === "Enter") {
          cognitoLogin();
        }
      };

      window.addEventListener("keydown", handleKeyDown);
      return () => {
        window.removeEventListener("keydown", handleKeyDown);
      };
    }
  }, [loadingDb, cognitoLogin]);

<<<<<<< HEAD
  const handleCognitoLogin = () => {
    if (isElevated) {
      cognitoLogin({ elevated: true });
    } else {
      cognitoLogin();
    }
  };

  const page = (
    <div className="flex h-screen lg:mx-[6rem] xl:mx-[10rem] 2xl:mx-[20rem] bg-light">
      <div className="login-image-container">
        <img
          className="hidden lg:flex login-image"
          src={`${process.env.PUBLIC_URL}/logo.png`}
          alt="Logo"
        />
      </div>
      <div className="login-menu bg-white">
        <div className="login-menu-content">
          <h1>Geriatric Sleep Research Lab</h1>
          <h3>Participant Portal</h3>
          <div className="cognito-login">
            <p>
              {isElevated
                ? "Please sign in and try again."
                : "Continue to our secure sign in:"}
            </p>
            <div className="login-buttons">
              <button
                className="button button-large button-primary"
                onClick={handleCognitoLogin}
              >
                Sign In
              </button>
=======
  return (
    <>
      <FullLoader
        loading={loadingDb}
        msg={loadingDb ? "Starting the database... This may take up to 6 minutes" : ""} />
      <div className="flex h-screen w-screen md:w-max mx-auto sm:px-12 xl:px-20 bg-extra-light">
        <div className="hidden sm:flex items-center mr-12 xl:mr-20">
          <img className="shadow-xl w-[10rem] xl:w-[12rem] rounded-xl" src={process.env.PUBLIC_URL + "/logo.png"} alt="Logo"></img>
        </div>
        <div className="flex flex-grow items-center justify-center bg-white mx-[auto] max-w-[24rem] sm:max-w-[64rem]">
          <div className="flex flex-col mx-8 xl:mx-16">
            <div className="flex justify-center mb-8 sm:hidden">
              <div className="p-4 bg-extra-light rounded-xl shadow-lg">
                <img className="w-[6rem] rounded-xl" src={process.env.PUBLIC_URL + "/logo.png"} alt="Logo"></img>
              </div>
            </div>
            <div className="mb-16">
              <p className="text-4xl">Ditti</p>
              <p>Participant Dashboard</p>
            </div>
            <div className="flex flex-col xl:mx-16">
              <div className="flex justify-center">
                <p className="mb-4 whitespace-nowrap">Continue to our secure sign in:</p>
              </div>
              <div className="flex justify-center">
                <Button rounded={true} onClick={cognitoLogin}>Sign in</Button>
              </div>
>>>>>>> 541cb6d3
            </div>
          </div>
        </div>
      </div>
    </>
  );
};

export default ParticipantLoginPage;<|MERGE_RESOLUTION|>--- conflicted
+++ resolved
@@ -38,7 +38,6 @@
     }
   }, [loadingDb, cognitoLogin]);
 
-<<<<<<< HEAD
   const handleCognitoLogin = () => {
     if (isElevated) {
       cognitoLogin({ elevated: true });
@@ -47,33 +46,6 @@
     }
   };
 
-  const page = (
-    <div className="flex h-screen lg:mx-[6rem] xl:mx-[10rem] 2xl:mx-[20rem] bg-light">
-      <div className="login-image-container">
-        <img
-          className="hidden lg:flex login-image"
-          src={`${process.env.PUBLIC_URL}/logo.png`}
-          alt="Logo"
-        />
-      </div>
-      <div className="login-menu bg-white">
-        <div className="login-menu-content">
-          <h1>Geriatric Sleep Research Lab</h1>
-          <h3>Participant Portal</h3>
-          <div className="cognito-login">
-            <p>
-              {isElevated
-                ? "Please sign in and try again."
-                : "Continue to our secure sign in:"}
-            </p>
-            <div className="login-buttons">
-              <button
-                className="button button-large button-primary"
-                onClick={handleCognitoLogin}
-              >
-                Sign In
-              </button>
-=======
   return (
     <>
       <FullLoader
@@ -101,7 +73,6 @@
               <div className="flex justify-center">
                 <Button rounded={true} onClick={cognitoLogin}>Sign in</Button>
               </div>
->>>>>>> 541cb6d3
             </div>
           </div>
         </div>
