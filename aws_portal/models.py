--- conflicted
+++ resolved
@@ -374,12 +374,8 @@
 
     # Create all possible `(action, resource)` permission combinations
     actions = ["*", "Create", "View", "Edit", "Archive", "Delete"]
-<<<<<<< HEAD
-    resources = ["*", "Admin Dashboard", "Ditti App Dashboard", "Wearable Dashboard", "Accounts", "Access Groups", "Roles", "Studies", "All Studies", "About Sleep Templates", "Audio Files", "Users", "Taps", "Wearable Data"]
-=======
     resources = ["*", "Admin Dashboard", "Ditti App Dashboard", "Accounts", "Access Groups",
                  "Roles", "Studies", "All Studies", "About Sleep Templates", "Audio Files", "Users", "Taps"]
->>>>>>> 377988a7
     for action in actions:
         for resource in resources:
             permission = Permission()
@@ -674,13 +670,8 @@
     account.password = os.getenv("FLASK_ADMIN_PASSWORD")
     role = Role.query.filter(Role.name == "Admin").first()
     JoinAccountStudy(account=account, study=study_a, role=role)
-<<<<<<< HEAD
     JoinAccountAccessGroup(account=account, access_group=ditti_coordinator_group)
     JoinAccountAccessGroup(account=account, access_group=wear_coordinator_group)
-=======
-    JoinAccountAccessGroup(
-        account=account, access_group=ditti_coordinator_group)
->>>>>>> 377988a7
     JoinAccountAccessGroup(account=account, access_group=admin_group)
     db.session.add(account)
 
@@ -700,13 +691,8 @@
         role = Role.query.filter(Role.name == role_name).first()
         JoinAccountStudy(account=account, study=study_a, role=role)
         JoinAccountStudy(account=account, study=study_b, role=other_role)
-<<<<<<< HEAD
         JoinAccountAccessGroup(account=account, access_group=ditti_coordinator_group)
         JoinAccountAccessGroup(account=account, access_group=wear_coordinator_group)
-=======
-        JoinAccountAccessGroup(
-            account=account, access_group=ditti_coordinator_group)
->>>>>>> 377988a7
         JoinAccountAccessGroup(account=account, access_group=admin_group)
         db.session.add(account)
 
@@ -742,40 +728,9 @@
     <p unallowed>Unallowed attribute.</p>
 </div>"""
 
-<<<<<<< HEAD
     db.session.add(AboutSleepTemplate(name="About Sleep Template", text=template_html))
 
     # Add Fitbit API
-    db.session.add(Api(name="Fitbit"))
-
-    db.session.commit()
-
-
-def init_study_subject(ditti_id):
-    db_uri = current_app.config["SQLALCHEMY_DATABASE_URI"]
-    if "localhost" not in db_uri:
-        raise RuntimeError("init_study_subject requires a localhost database URI.")
-
-    study = Study.query.get(1)
-    if study is None:
-        raise RuntimeError("No studies exist in the database.")
-
-    existing = StudySubject.query.filter(StudySubject.ditti_id == ditti_id).first()
-    if existing is not None:
-        raise RuntimeError(f"Study subject with ditti_id {ditti_id} already exists.")
-
-    study_subject = StudySubject(ditti_id=ditti_id)
-    JoinStudySubjectStudy(
-        study_subject=study_subject,
-        study=study,
-        did_consent=True
-    )
-
-    db.session.add(study_subject)
-=======
-    db.session.add(AboutSleepTemplate(
-        name="About Sleep Template", text=template_html))
-
     api = Api(name="Fitbit")
     db.session.add(api)
 
@@ -862,7 +817,30 @@
                 )
             db.session.add(sleep_log)
 
->>>>>>> 377988a7
+    db.session.commit()
+
+
+def init_study_subject(ditti_id):
+    db_uri = current_app.config["SQLALCHEMY_DATABASE_URI"]
+    if "localhost" not in db_uri:
+        raise RuntimeError("init_study_subject requires a localhost database URI.")
+
+    study = Study.query.get(1)
+    if study is None:
+        raise RuntimeError("No studies exist in the database.")
+
+    existing = StudySubject.query.filter(StudySubject.ditti_id == ditti_id).first()
+    if existing is not None:
+        raise RuntimeError(f"Study subject with ditti_id {ditti_id} already exists.")
+
+    study_subject = StudySubject(ditti_id=ditti_id)
+    JoinStudySubjectStudy(
+        study_subject=study_subject,
+        study=study,
+        did_consent=True
+    )
+
+    db.session.add(study_subject)
     db.session.commit()
 
 
