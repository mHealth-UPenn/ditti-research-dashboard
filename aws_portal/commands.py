import click
from flask import current_app
from flask.cli import with_appcontext
from flask_migrate import upgrade

from aws_portal.extensions import db
from aws_portal.models import (
<<<<<<< HEAD
    init_admin_app, init_admin_group, init_admin_account, init_db,
    init_integration_testing_db, init_demo_db
=======
    init_admin_app, init_admin_group, init_admin_account, init_db, init_api
>>>>>>> 17ebab11
)


@click.command("init-admin-app")
@click.option("--uri", default=None, help="Overrides the SQLAlchemy URI.")
@with_appcontext
def init_admin_app_click(uri):
    if uri is not None:
        current_app.config["SQLALCHEMY_DATABASE_URI"] = uri

    app = init_admin_app()
    click.echo(repr(app))


@click.command("init-admin-group")
@click.option("--uri", default=None, help="Overrides the SQLAlchemy URI.")
@with_appcontext
def init_admin_group_click(uri):
    if uri is not None:
        current_app.config["SQLALCHEMY_DATABASE_URI"] = uri

    access_group = init_admin_group()
    click.echo(repr(access_group))


@click.command("init-admin")
@click.option("--uri", default=None, help="Overrides the SQLAlchemy URI.")
@click.option("--email", default=None)
@click.option("--password", default=None)
@with_appcontext
def init_admin_account_click(uri, email, password):
    if uri is not None:
        current_app.config["SQLALCHEMY_DATABASE_URI"] = uri

    admin = init_admin_account(email, password)
    click.echo(repr(admin))


@click.command("init-db")
@with_appcontext
def init_db_click():
    init_db()
    click.echo("Database successfully initialized.")


<<<<<<< HEAD
@click.command("reset-db")
@with_appcontext
def reset_db_click():
    db_uri = current_app.config["SQLALCHEMY_DATABASE_URI"]

    if "localhost" in db_uri:
        db.drop_all()
        db.create_all()
        upgrade()
    else:
        raise RuntimeError("reset-db requires a localhost database URI.")

    click.echo("Database successfully reset.")


@click.command("init-integration-testing-db")
@with_appcontext
def init_integration_testing_db_click():
    init_integration_testing_db()
    click.echo("Database successfully initialized.")


@click.command("init-demo-db")
@with_appcontext
def init_demo_db_click():
    if init_demo_db():
        click.echo("Demo database successfully initialized.")
    else:
        click.echo("Demo database not initialized.")
=======
@click.command("init-api")
@with_appcontext
def init_api_click():
    init_api(click)
    click.echo("API successfully initialized.")
>>>>>>> 17ebab11
<|MERGE_RESOLUTION|>--- conflicted
+++ resolved
@@ -5,12 +5,8 @@
 
 from aws_portal.extensions import db
 from aws_portal.models import (
-<<<<<<< HEAD
-    init_admin_app, init_admin_group, init_admin_account, init_db,
+    init_admin_app, init_admin_group, init_admin_account, init_db, init_api,
     init_integration_testing_db, init_demo_db
-=======
-    init_admin_app, init_admin_group, init_admin_account, init_db, init_api
->>>>>>> 17ebab11
 )
 
 
@@ -56,7 +52,13 @@
     click.echo("Database successfully initialized.")
 
 
-<<<<<<< HEAD
+@click.command("init-api")
+@with_appcontext
+def init_api_click():
+    init_api(click)
+    click.echo("API successfully initialized.")
+
+
 @click.command("reset-db")
 @with_appcontext
 def reset_db_click():
@@ -85,11 +87,4 @@
     if init_demo_db():
         click.echo("Demo database successfully initialized.")
     else:
-        click.echo("Demo database not initialized.")
-=======
-@click.command("init-api")
-@with_appcontext
-def init_api_click():
-    init_api(click)
-    click.echo("API successfully initialized.")
->>>>>>> 17ebab11
+        click.echo("Demo database not initialized.")