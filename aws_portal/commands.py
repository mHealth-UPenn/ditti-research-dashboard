--- conflicted
+++ resolved
@@ -55,11 +55,7 @@
 @click.command("init-api")
 @with_appcontext
 def init_api_click():
-<<<<<<< HEAD
     init_api(click)
-=======
-    init_api(click)
-    click.echo("API successfully initialized.")
 
 
 @click.command("reset-db")
@@ -90,5 +86,4 @@
     if init_demo_db():
         click.echo("Demo database successfully initialized.")
     else:
-        click.echo("Demo database not initialized.")
->>>>>>> 541cb6d3
+        click.echo("Demo database not initialized.")