--- conflicted
+++ resolved
@@ -581,15 +581,10 @@
         -------
         DynamoDB.conditions.Attr
         """
-<<<<<<< HEAD
-        if query is None:
-            return cls.get_expression_from_string("~\"_deleted\"")
-=======
         # Build an expression to filter any deleted elements
         deleted_exp = cls.get_expression_from_string("~\"_deleted\"")
         if query is None:
             return deleted_exp
->>>>>>> 9fc64460
 
         # get paranthetical subexperssions
         blocks = cls.build_blocks(query)
@@ -705,7 +700,7 @@
 
         # on last call
         if not blocks:
-            return expressions[-1] & cls.get_expression_from_string("~\"_deleted\"")
+            return expressions[-1]
 
         return cls.build_expression(blocks, expressions)
 
@@ -734,7 +729,6 @@
 
         # get the subexpressions values
         values = re.findall(cls.values, string) or [""]
-        print(popped, key, condition, values)
 
         # build the expression
         if condition == "==":
