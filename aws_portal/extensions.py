--- conflicted
+++ resolved
@@ -4,12 +4,8 @@
 from flask_jwt_extended import JWTManager
 from flask_migrate import Migrate
 from flask_sqlalchemy import SQLAlchemy
-<<<<<<< HEAD
 from flask_caching import Cache
-from aws_portal.utils.tokens_manager import TokensManager
-=======
 from shared.tokens_manager import TokensManager
->>>>>>> 4b060476
 
 
 bcrypt = Bcrypt()
