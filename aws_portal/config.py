from datetime import timedelta
import os


class Default:
    ENV = "development"
    DEBUG = True
    SECRET_KEY = os.getenv("FLASK_SECRET_KEY", "secret")

    CORS_ALLOW_HEADERS = ["Authorization", "Content-Type", "X-CSRF-TOKEN"]
    CORS_SUPPORTS_CREDENTIALS = True

    JWT_TOKEN_LOCATION = "headers"
    JWT_ACCESS_TOKEN_EXPIRES = timedelta(minutes=30)
    JWT_CSRF_CHECK_FORM = True
    JWT_CSRF_IN_COOKIES = False
    JWT_ACCESS_CSRF_HEADER_NAME = "X-Csrf-Token"

    SQLALCHEMY_DATABASE_URI = os.getenv("FLASK_DB")
    SQLALCHEMY_TRACK_MODIFICATIONS = False

    APP_SYNC_HOST = os.getenv("APP_SYNC_HOST")
    AWS_TABLENAME_USER = os.getenv("AWS_TABLENAME_USER")
    AWS_TABLENAME_TAP = os.getenv("AWS_TABLENAME_TAP")
    AWS_TABLENAME_AUDIO_FILE = os.getenv("AWS_TABLENAME_AUDIO_FILE")
    AWS_TABLENAME_AUDIO_TAP = os.getenv("AWS_TABLENAME_AUDIO_TAP")
    AWS_AUDIO_FILE_BUCKET = os.getenv("AWS_AUDIO_FILE_BUCKET")

    COGNITO_PARTICIPANT_CLIENT_ID = os.environ.get(
        "COGNITO_PARTICIPANT_CLIENT_ID"
    )
    COGNITO_PARTICIPANT_CLIENT_SECRET = os.environ.get(
        "COGNITO_PARTICIPANT_CLIENT_SECRET"
    )

    API_AUTHORIZE_REDIRECT = "http://localhost:3000"
    FITBIT_CLIENT_ID = os.environ.get("FITBIT_CLIENT_ID")
    FITBIT_CLIENT_SECRET = os.environ.get("FITBIT_CLIENT_SECRET")
    FITBIT_REDIRECT_URI = "http://localhost:5000/cognito/fitbit/callback"

<<<<<<< HEAD
    COGNITO_PARTICIPANT_DOMAIN = os.getenv("COGNITO_PARTICIPANT_DOMAIN")
    COGNITO_PARTICIPANT_REGION = os.getenv("COGNITO_PARTICIPANT_REGION")
    COGNITO_PARTICIPANT_REDIRECT_URI = "http://localhost:5000/cognito/callback"
    COGNITO_PARTICIPANT_LOGOUT_URI = "http://localhost:3000/login"
    COGNITO_PARTICIPANT_USER_POOL_ID = os.getenv("COGNITO_PARTICIPANT_USER_POOL_ID")

    TM_FSTRING = "{api_name}-tokens-dev"
=======
    # AWS Lambda configuration
    LAMBDA_FUNCTION_NAME = os.environ.get("LAMBDA_FUNCTION_NAME")

    # AWS SigV4 configuration
    LAMBDA_ACCESS_KEY_ID = os.environ.get("LAMBDA_ACCESS_KEY_ID")
    LAMBDA_SECRET_ACCESS_KEY = os.environ.get("LAMBDA_SECRET_ACCESS_KEY")
    LAMBDA_AWS_REGION = os.environ.get("LAMBDA_AWS_REGION", "us-east-1")

    # APScheduler configuration
    # SCHEDULER_API_ENABLED = True
    # JOBS = [
    #     {
    #         "id": "ScheduledLambdaTask",
    #         "func": "aws_portal.utils.lambda_task:schedule_lambda_task",
    #         "trigger": "cron",
    #         "hour": 10,
    #         "minute": 0
    #     }
    # ]
>>>>>>> 377988a7


class Staging(Default):
    ENV = "production"
    DEBUG = False

    CORS_ALLOW_HEADERS = [
        "Content-Type",
        "X-Amz-Date",
        "Authorization",
        "X-Api-Key",
        "X-Amz-Security-Token",
        "X-CSRF-TOKEN"
    ]


class Production(Default):
    ENV = "production"
    DEBUG = False

    CORS_ALLOW_HEADERS = [
        "Content-Type",
        "X-Amz-Date",
        "Authorization",
        "X-Api-Key",
        "X-Amz-Security-Token",
        "X-CSRF-TOKEN"
    ]

    CORS_ORIGINS = os.getenv("AWS_CLOUDFRONT_DOMAIN_NAME")

    COGNITO_PARTICIPANT_USER_POOL_ID = os.environ.get(
        "COGNITO_PARTICIPANT_USER_POOL_ID"
    )
    COGNITO_PARTICIPANT_REDIRECT_URI = os.environ.get(
        "COGNITO_PARTICIPANT_REDIRECT_URI"
    )
    COGNITO_PARTICIPANT_LOGOUT_URI = os.environ.get(
        "COGNITO_PARTICIPANT_LOGOUT_URI"
    )
    COGNITO_PARTICIPANT_DOMAIN = os.environ.get("COGNITO_PARTICIPANT_DOMAIN")
    COGNITO_PARTICIPANT_REGION = os.environ.get("COGNITO_PARTICIPANT_REGION")

    FITBIT_REDIRECT_URI = os.environ.get("FITBIT_REDIRECT_URI")

    API_AUTHORIZE_REDIRECT = os.environ.get("API_AUTHORIZE_REDIRECT")

    TM_FSTRING = "{api_name}-tokens"


class Testing(Default):
    TESTING = True

    CORS_ORIGINS = "http://localhost:3000"

<<<<<<< HEAD
    TM_FSTRING = "{api_name}-tokens-testing"
=======
    COGNITO_PARTICIPANT_DOMAIN = os.environ.get("COGNITO_PARTICIPANT_DOMAIN")
    COGNITO_PARTICIPANT_REGION = os.environ.get("COGNITO_PARTICIPANT_REGION")
    COGNITO_PARTICIPANT_REDIRECT_URI = "http://localhost:5000/cognito/callback"
    COGNITO_PARTICIPANT_LOGOUT_URI = "http://localhost:3000/login"
    COGNITO_PARTICIPANT_USER_POOL_ID = os.environ.get(
        "COGNITO_PARTICIPANT_USER_POOL_ID")
>>>>>>> 377988a7
<|MERGE_RESOLUTION|>--- conflicted
+++ resolved
@@ -38,7 +38,6 @@
     FITBIT_CLIENT_SECRET = os.environ.get("FITBIT_CLIENT_SECRET")
     FITBIT_REDIRECT_URI = "http://localhost:5000/cognito/fitbit/callback"
 
-<<<<<<< HEAD
     COGNITO_PARTICIPANT_DOMAIN = os.getenv("COGNITO_PARTICIPANT_DOMAIN")
     COGNITO_PARTICIPANT_REGION = os.getenv("COGNITO_PARTICIPANT_REGION")
     COGNITO_PARTICIPANT_REDIRECT_URI = "http://localhost:5000/cognito/callback"
@@ -46,7 +45,7 @@
     COGNITO_PARTICIPANT_USER_POOL_ID = os.getenv("COGNITO_PARTICIPANT_USER_POOL_ID")
 
     TM_FSTRING = "{api_name}-tokens-dev"
-=======
+
     # AWS Lambda configuration
     LAMBDA_FUNCTION_NAME = os.environ.get("LAMBDA_FUNCTION_NAME")
 
@@ -66,7 +65,6 @@
     #         "minute": 0
     #     }
     # ]
->>>>>>> 377988a7
 
 
 class Staging(Default):
@@ -122,13 +120,4 @@
 
     CORS_ORIGINS = "http://localhost:3000"
 
-<<<<<<< HEAD
-    TM_FSTRING = "{api_name}-tokens-testing"
-=======
-    COGNITO_PARTICIPANT_DOMAIN = os.environ.get("COGNITO_PARTICIPANT_DOMAIN")
-    COGNITO_PARTICIPANT_REGION = os.environ.get("COGNITO_PARTICIPANT_REGION")
-    COGNITO_PARTICIPANT_REDIRECT_URI = "http://localhost:5000/cognito/callback"
-    COGNITO_PARTICIPANT_LOGOUT_URI = "http://localhost:3000/login"
-    COGNITO_PARTICIPANT_USER_POOL_ID = os.environ.get(
-        "COGNITO_PARTICIPANT_USER_POOL_ID")
->>>>>>> 377988a7
+    TM_FSTRING = "{api_name}-tokens-testing"