# Ditti Research Dashboard
# Copyright (C) 2025 the Trustees of the University of Pennsylvania
#
# Ditti Research Dashboard is free software: you can redistribute it and/or modify
# it under the terms of the GNU Affero General Public License as published
# by the Free Software Foundation; either version 3 of the License, or
# (at your option) any later version.
#
# Ditti Research Dashboard is distributed in the hope that it will be useful,
# but WITHOUT ANY WARRANTY; without even the implied warranty of
# MERCHANTABILITY or FITNESS FOR A PARTICULAR PURPOSE.  See the
# GNU Affero General Public License for more details.
#
# You should have received a copy of the GNU Affero General Public License
# along with this program.  If not, see <https://www.gnu.org/licenses/>.

import os

from flask import Flask, Response, request

from backend.commands import (
    clear_cache_click,
    create_researcher_account_click,
    delete_lambda_tasks_click,
    init_admin_account_click,
    init_admin_app_click,
    init_admin_group_click,
    init_api_click,
    init_db_click,
    init_integration_testing_db_click,
    init_lambda_task_click,
    init_study_subject_click,
    reset_db_click,
)
from backend.extensions import cache, cors, db, jwt, migrate, oauth, tm
from backend.views import (
    admin,
    aws_requests,
    base,
    data_processing_task,
    db_requests,
    fitbit_data,
    participant,
)
from backend.views.api import fitbit
from backend.views.auth import (
    participant_auth_blueprint,
    researcher_auth_blueprint,
)


def create_app(testing=False):
<<<<<<< HEAD
=======
    """
    Create and configure the Flask application.

    Parameters
    ----------
        testing (bool): Flag to indicate if app should use testing configuration.

    Returns
    -------
        Flask: Configured Flask application.
    """
>>>>>>> 1d5c19f3
    app = Flask(__name__)

    flask_config = "Testing" if testing else os.getenv("FLASK_CONFIG", "Default")

    # configure and initialize the app
    app.config.from_object(f"backend.config.{flask_config}")
    register_blueprints(app)
    register_commands(app)
    register_extensions(app)

    @app.after_request
    def log_response(response: Response):
        app.logger.info(
            f"Request: [{request.method}] {request.url} {response.status}"
        )
        return response

    return app


def register_blueprints(app):
    """
    Register all blueprint routes with the application.

    Parameters
    ----------
        app (Flask): The Flask application instance.
    """
    app.register_blueprint(admin.blueprint)
    app.register_blueprint(aws_requests.blueprint)
    app.register_blueprint(base.blueprint)
    app.register_blueprint(db_requests.blueprint)
    app.register_blueprint(participant_auth_blueprint)
    app.register_blueprint(researcher_auth_blueprint)
    app.register_blueprint(fitbit.blueprint)
    app.register_blueprint(participant.blueprint)
    app.register_blueprint(data_processing_task.blueprint)
    app.register_blueprint(fitbit_data.admin_fitbit_blueprint)
    app.register_blueprint(fitbit_data.participant_fitbit_blueprint)


def register_commands(app):
    """
    Register CLI commands with the application.

    Parameters
    ----------
        app (Flask): The Flask application instance.
    """
    app.cli.add_command(init_admin_app_click)
    app.cli.add_command(init_admin_group_click)
    app.cli.add_command(init_admin_account_click)
    app.cli.add_command(init_db_click)
    app.cli.add_command(init_api_click)
    app.cli.add_command(init_integration_testing_db_click)
    app.cli.add_command(reset_db_click)
    app.cli.add_command(init_study_subject_click)
    app.cli.add_command(clear_cache_click)
    app.cli.add_command(init_lambda_task_click)
    app.cli.add_command(delete_lambda_tasks_click)
    app.cli.add_command(create_researcher_account_click)


def register_extensions(app):
    """
    Initialize and register Flask extensions with the application.

    Parameters
    ----------
        app (Flask): The Flask application instance.
    """
    cors.init_app(
        app,
        origins=app.config.get("CORS_ORIGINS", "*"),
        allow_headers=app.config.get("CORS_ALLOW_HEADERS", ["Content-Type"]),
        supports_credentials=app.config.get("CORS_SUPPORTS_CREDENTIALS", True),
    )
    db.init_app(app)
    jwt.init_app(app)
    migrate.init_app(app, db)
    tm.init_app(app)
    oauth.init_app(app)
    cache.init_app(app)
<|MERGE_RESOLUTION|>--- conflicted
+++ resolved
@@ -1,149 +1,146 @@
-# Ditti Research Dashboard
-# Copyright (C) 2025 the Trustees of the University of Pennsylvania
-#
-# Ditti Research Dashboard is free software: you can redistribute it and/or modify
-# it under the terms of the GNU Affero General Public License as published
-# by the Free Software Foundation; either version 3 of the License, or
-# (at your option) any later version.
-#
-# Ditti Research Dashboard is distributed in the hope that it will be useful,
-# but WITHOUT ANY WARRANTY; without even the implied warranty of
-# MERCHANTABILITY or FITNESS FOR A PARTICULAR PURPOSE.  See the
-# GNU Affero General Public License for more details.
-#
-# You should have received a copy of the GNU Affero General Public License
-# along with this program.  If not, see <https://www.gnu.org/licenses/>.
-
-import os
-
-from flask import Flask, Response, request
-
-from backend.commands import (
-    clear_cache_click,
-    create_researcher_account_click,
-    delete_lambda_tasks_click,
-    init_admin_account_click,
-    init_admin_app_click,
-    init_admin_group_click,
-    init_api_click,
-    init_db_click,
-    init_integration_testing_db_click,
-    init_lambda_task_click,
-    init_study_subject_click,
-    reset_db_click,
-)
-from backend.extensions import cache, cors, db, jwt, migrate, oauth, tm
-from backend.views import (
-    admin,
-    aws_requests,
-    base,
-    data_processing_task,
-    db_requests,
-    fitbit_data,
-    participant,
-)
-from backend.views.api import fitbit
-from backend.views.auth import (
-    participant_auth_blueprint,
-    researcher_auth_blueprint,
-)
-
-
-def create_app(testing=False):
-<<<<<<< HEAD
-=======
-    """
-    Create and configure the Flask application.
-
-    Parameters
-    ----------
-        testing (bool): Flag to indicate if app should use testing configuration.
-
-    Returns
-    -------
-        Flask: Configured Flask application.
-    """
->>>>>>> 1d5c19f3
-    app = Flask(__name__)
-
-    flask_config = "Testing" if testing else os.getenv("FLASK_CONFIG", "Default")
-
-    # configure and initialize the app
-    app.config.from_object(f"backend.config.{flask_config}")
-    register_blueprints(app)
-    register_commands(app)
-    register_extensions(app)
-
-    @app.after_request
-    def log_response(response: Response):
-        app.logger.info(
-            f"Request: [{request.method}] {request.url} {response.status}"
-        )
-        return response
-
-    return app
-
-
-def register_blueprints(app):
-    """
-    Register all blueprint routes with the application.
-
-    Parameters
-    ----------
-        app (Flask): The Flask application instance.
-    """
-    app.register_blueprint(admin.blueprint)
-    app.register_blueprint(aws_requests.blueprint)
-    app.register_blueprint(base.blueprint)
-    app.register_blueprint(db_requests.blueprint)
-    app.register_blueprint(participant_auth_blueprint)
-    app.register_blueprint(researcher_auth_blueprint)
-    app.register_blueprint(fitbit.blueprint)
-    app.register_blueprint(participant.blueprint)
-    app.register_blueprint(data_processing_task.blueprint)
-    app.register_blueprint(fitbit_data.admin_fitbit_blueprint)
-    app.register_blueprint(fitbit_data.participant_fitbit_blueprint)
-
-
-def register_commands(app):
-    """
-    Register CLI commands with the application.
-
-    Parameters
-    ----------
-        app (Flask): The Flask application instance.
-    """
-    app.cli.add_command(init_admin_app_click)
-    app.cli.add_command(init_admin_group_click)
-    app.cli.add_command(init_admin_account_click)
-    app.cli.add_command(init_db_click)
-    app.cli.add_command(init_api_click)
-    app.cli.add_command(init_integration_testing_db_click)
-    app.cli.add_command(reset_db_click)
-    app.cli.add_command(init_study_subject_click)
-    app.cli.add_command(clear_cache_click)
-    app.cli.add_command(init_lambda_task_click)
-    app.cli.add_command(delete_lambda_tasks_click)
-    app.cli.add_command(create_researcher_account_click)
-
-
-def register_extensions(app):
-    """
-    Initialize and register Flask extensions with the application.
-
-    Parameters
-    ----------
-        app (Flask): The Flask application instance.
-    """
-    cors.init_app(
-        app,
-        origins=app.config.get("CORS_ORIGINS", "*"),
-        allow_headers=app.config.get("CORS_ALLOW_HEADERS", ["Content-Type"]),
-        supports_credentials=app.config.get("CORS_SUPPORTS_CREDENTIALS", True),
-    )
-    db.init_app(app)
-    jwt.init_app(app)
-    migrate.init_app(app, db)
-    tm.init_app(app)
-    oauth.init_app(app)
-    cache.init_app(app)
+# Ditti Research Dashboard
+# Copyright (C) 2025 the Trustees of the University of Pennsylvania
+#
+# Ditti Research Dashboard is free software: you can redistribute it and/or modify
+# it under the terms of the GNU Affero General Public License as published
+# by the Free Software Foundation; either version 3 of the License, or
+# (at your option) any later version.
+#
+# Ditti Research Dashboard is distributed in the hope that it will be useful,
+# but WITHOUT ANY WARRANTY; without even the implied warranty of
+# MERCHANTABILITY or FITNESS FOR A PARTICULAR PURPOSE.  See the
+# GNU Affero General Public License for more details.
+#
+# You should have received a copy of the GNU Affero General Public License
+# along with this program.  If not, see <https://www.gnu.org/licenses/>.
+
+import os
+
+from flask import Flask, Response, request
+
+from backend.commands import (
+    clear_cache_click,
+    create_researcher_account_click,
+    delete_lambda_tasks_click,
+    init_admin_account_click,
+    init_admin_app_click,
+    init_admin_group_click,
+    init_api_click,
+    init_db_click,
+    init_integration_testing_db_click,
+    init_lambda_task_click,
+    init_study_subject_click,
+    reset_db_click,
+)
+from backend.extensions import cache, cors, db, jwt, migrate, oauth, tm
+from backend.views import (
+    admin,
+    aws_requests,
+    base,
+    data_processing_task,
+    db_requests,
+    fitbit_data,
+    participant,
+)
+from backend.views.api import fitbit
+from backend.views.auth import (
+    participant_auth_blueprint,
+    researcher_auth_blueprint,
+)
+
+
+def create_app(testing=False):
+    """
+    Create and configure the Flask application.
+
+    Parameters
+    ----------
+        testing (bool): Flag to indicate if app should use testing configuration.
+
+    Returns
+    -------
+        Flask: Configured Flask application.
+    """
+    app = Flask(__name__)
+
+    flask_config = "Testing" if testing else os.getenv("FLASK_CONFIG", "Default")
+
+    # configure and initialize the app
+    app.config.from_object(f"backend.config.{flask_config}")
+    register_blueprints(app)
+    register_commands(app)
+    register_extensions(app)
+
+    @app.after_request
+    def log_response(response: Response):
+        app.logger.info(
+            f"Request: [{request.method}] {request.url} {response.status}"
+        )
+        return response
+
+    return app
+
+
+def register_blueprints(app):
+    """
+    Register all blueprint routes with the application.
+
+    Parameters
+    ----------
+        app (Flask): The Flask application instance.
+    """
+    app.register_blueprint(admin.blueprint)
+    app.register_blueprint(aws_requests.blueprint)
+    app.register_blueprint(base.blueprint)
+    app.register_blueprint(db_requests.blueprint)
+    app.register_blueprint(participant_auth_blueprint)
+    app.register_blueprint(researcher_auth_blueprint)
+    app.register_blueprint(fitbit.blueprint)
+    app.register_blueprint(participant.blueprint)
+    app.register_blueprint(data_processing_task.blueprint)
+    app.register_blueprint(fitbit_data.admin_fitbit_blueprint)
+    app.register_blueprint(fitbit_data.participant_fitbit_blueprint)
+
+
+def register_commands(app):
+    """
+    Register CLI commands with the application.
+
+    Parameters
+    ----------
+        app (Flask): The Flask application instance.
+    """
+    app.cli.add_command(init_admin_app_click)
+    app.cli.add_command(init_admin_group_click)
+    app.cli.add_command(init_admin_account_click)
+    app.cli.add_command(init_db_click)
+    app.cli.add_command(init_api_click)
+    app.cli.add_command(init_integration_testing_db_click)
+    app.cli.add_command(reset_db_click)
+    app.cli.add_command(init_study_subject_click)
+    app.cli.add_command(clear_cache_click)
+    app.cli.add_command(init_lambda_task_click)
+    app.cli.add_command(delete_lambda_tasks_click)
+    app.cli.add_command(create_researcher_account_click)
+
+
+def register_extensions(app):
+    """
+    Initialize and register Flask extensions with the application.
+
+    Parameters
+    ----------
+        app (Flask): The Flask application instance.
+    """
+    cors.init_app(
+        app,
+        origins=app.config.get("CORS_ORIGINS", "*"),
+        allow_headers=app.config.get("CORS_ALLOW_HEADERS", ["Content-Type"]),
+        supports_credentials=app.config.get("CORS_SUPPORTS_CREDENTIALS", True),
+    )
+    db.init_app(app)
+    jwt.init_app(app)
+    migrate.init_app(app, db)
+    tm.init_app(app)
+    oauth.init_app(app)
+    cache.init_app(app)