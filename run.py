# Ditti Research Dashboard
# Copyright (C) 2025 the Trustees of the University of Pennsylvania
#
# Ditti Research Dashboard is free software: you can redistribute it and/or modify
# it under the terms of the GNU Affero General Public License as published
# by the Free Software Foundation; either version 3 of the License, or
# (at your option) any later version.
#
# Ditti Research Dashboard is distributed in the hope that it will be useful,
# but WITHOUT ANY WARRANTY; without even the implied warranty of
# MERCHANTABILITY or FITNESS FOR A PARTICULAR PURPOSE.  See the
# GNU Affero General Public License for more details.
#
# You should have received a copy of the GNU Affero General Public License
# along with this program.  If not, see <https://www.gnu.org/licenses/>.

from logging.config import dictConfig
import os
from logging.config import dictConfig

from dotenv import load_dotenv

load_dotenv(override=True)

# Set up logging before importing the app
<<<<<<< HEAD
dictConfig({
    "version": 1,
    "formatters": {"default": {
        "format": "[%(asctime)s] %(levelname)s in %(module)s: %(message)s",
    }},
    "handlers": {"wsgi": {
        "class": "logging.StreamHandler",
        "stream": "ext://flask.logging.wsgi_errors_stream",
        "formatter": "default"
    }},
    "root": {
        "level": "INFO",
        "handlers": ["wsgi"]
    }
})
=======
dictConfig(
    {
        "version": 1,
        "formatters": {
            "default": {
                "format": "[%(asctime)s] %(levelname)s in %(module)s: %(message)s",
            }
        },
        "handlers": {
            "wsgi": {
                "class": "logging.StreamHandler",
                "stream": "ext://flask.logging.wsgi_errors_stream",
                "formatter": "default",
            }
        },
        "root": {"level": "INFO", "handlers": ["wsgi"]},
    }
)
>>>>>>> 1d5c19f3

# if the app is running in a production environment
if os.getenv("FLASK_CONFIG") in {"Production", "Staging"}:
    import json

    import boto3

    # get the secret"s values
    client = boto3.client("secretsmanager")
    secret_id = os.getenv("AWS_SECRET_NAME")
    res = client.get_secret_value(SecretId=secret_id)
    secret = json.loads(res["SecretString"])

    # export the secret"s values as envirnoment variables
    for k, v in secret.items():
        os.environ[k] = v

# import the app after the environment variables are exported
from backend.app import create_app  # noqa: E402

# NOTE: Zappa wraps the app object in production-ready WSGI middleware
app = create_app()

if __name__ == "__main__":
    app.run(host="0.0.0.0", port=5000)
<|MERGE_RESOLUTION|>--- conflicted
+++ resolved
@@ -1,86 +1,67 @@
-# Ditti Research Dashboard
-# Copyright (C) 2025 the Trustees of the University of Pennsylvania
-#
-# Ditti Research Dashboard is free software: you can redistribute it and/or modify
-# it under the terms of the GNU Affero General Public License as published
-# by the Free Software Foundation; either version 3 of the License, or
-# (at your option) any later version.
-#
-# Ditti Research Dashboard is distributed in the hope that it will be useful,
-# but WITHOUT ANY WARRANTY; without even the implied warranty of
-# MERCHANTABILITY or FITNESS FOR A PARTICULAR PURPOSE.  See the
-# GNU Affero General Public License for more details.
-#
-# You should have received a copy of the GNU Affero General Public License
-# along with this program.  If not, see <https://www.gnu.org/licenses/>.
-
-from logging.config import dictConfig
-import os
-from logging.config import dictConfig
-
-from dotenv import load_dotenv
-
-load_dotenv(override=True)
-
-# Set up logging before importing the app
-<<<<<<< HEAD
-dictConfig({
-    "version": 1,
-    "formatters": {"default": {
-        "format": "[%(asctime)s] %(levelname)s in %(module)s: %(message)s",
-    }},
-    "handlers": {"wsgi": {
-        "class": "logging.StreamHandler",
-        "stream": "ext://flask.logging.wsgi_errors_stream",
-        "formatter": "default"
-    }},
-    "root": {
-        "level": "INFO",
-        "handlers": ["wsgi"]
-    }
-})
-=======
-dictConfig(
-    {
-        "version": 1,
-        "formatters": {
-            "default": {
-                "format": "[%(asctime)s] %(levelname)s in %(module)s: %(message)s",
-            }
-        },
-        "handlers": {
-            "wsgi": {
-                "class": "logging.StreamHandler",
-                "stream": "ext://flask.logging.wsgi_errors_stream",
-                "formatter": "default",
-            }
-        },
-        "root": {"level": "INFO", "handlers": ["wsgi"]},
-    }
-)
->>>>>>> 1d5c19f3
-
-# if the app is running in a production environment
-if os.getenv("FLASK_CONFIG") in {"Production", "Staging"}:
-    import json
-
-    import boto3
-
-    # get the secret"s values
-    client = boto3.client("secretsmanager")
-    secret_id = os.getenv("AWS_SECRET_NAME")
-    res = client.get_secret_value(SecretId=secret_id)
-    secret = json.loads(res["SecretString"])
-
-    # export the secret"s values as envirnoment variables
-    for k, v in secret.items():
-        os.environ[k] = v
-
-# import the app after the environment variables are exported
-from backend.app import create_app  # noqa: E402
-
-# NOTE: Zappa wraps the app object in production-ready WSGI middleware
-app = create_app()
-
-if __name__ == "__main__":
-    app.run(host="0.0.0.0", port=5000)
+# Ditti Research Dashboard
+# Copyright (C) 2025 the Trustees of the University of Pennsylvania
+#
+# Ditti Research Dashboard is free software: you can redistribute it and/or modify
+# it under the terms of the GNU Affero General Public License as published
+# by the Free Software Foundation; either version 3 of the License, or
+# (at your option) any later version.
+#
+# Ditti Research Dashboard is distributed in the hope that it will be useful,
+# but WITHOUT ANY WARRANTY; without even the implied warranty of
+# MERCHANTABILITY or FITNESS FOR A PARTICULAR PURPOSE.  See the
+# GNU Affero General Public License for more details.
+#
+# You should have received a copy of the GNU Affero General Public License
+# along with this program.  If not, see <https://www.gnu.org/licenses/>.
+
+import os
+from logging.config import dictConfig
+
+from dotenv import load_dotenv
+
+load_dotenv(override=True)
+
+# Set up logging before importing the app
+dictConfig(
+    {
+        "version": 1,
+        "formatters": {
+            "default": {
+                "format": "[%(asctime)s] %(levelname)s in %(module)s: %(message)s",
+            }
+        },
+        "handlers": {
+            "wsgi": {
+                "class": "logging.StreamHandler",
+                "stream": "ext://flask.logging.wsgi_errors_stream",
+                "formatter": "default",
+            }
+        },
+        "root": {"level": "INFO", "handlers": ["wsgi"]},
+    }
+)
+
+# if the app is running in a production environment
+if os.getenv("FLASK_CONFIG") in {"Production", "Staging"}:
+    import json
+
+    import boto3
+
+    # get the secret"s values
+    client = boto3.client("secretsmanager")
+    secret_id = os.getenv("AWS_SECRET_NAME")
+    res = client.get_secret_value(SecretId=secret_id)
+    secret = json.loads(res["SecretString"])
+
+    # export the secret"s values as envirnoment variables
+    for k, v in secret.items():
+        os.environ[k] = v
+
+# import the app after the environment variables are exported
+from backend.app import create_app  # noqa: E402
+
+# NOTE: Zappa wraps the app object in production-ready WSGI middleware
+app = create_app()
+
+if __name__ == "__main__":
+    app.run(host="0.0.0.0", port=5000)