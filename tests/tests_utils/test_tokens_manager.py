import pytest
from moto import mock_aws
from shared.tokens_manager import TokensManager
from botocore.exceptions import ClientError
import json


@pytest.fixture(scope="function")
def tokens_manager():
    """
    Pytest fixture to initialize TokensManager within a mocked AWS Secrets Manager context.
    """
    with mock_aws():
        # Instantiate TokensManager within the mocked context
        tm = TokensManager(fstr="{api_name}-tokens-testing")
        yield tm


def test_add_and_get_api_token(tokens_manager):
    """
    Test adding a new API token and retrieving it.
    """
    api_name = "Fitbit"
    ditti_id = "123"
    tokens = {
        "access_token": "access123",
        "refresh_token": "refresh123",
        "expires_at": 1700000000
    }

    # Add the API token
    tokens_manager.add_or_update_api_token(api_name, ditti_id, tokens)

    # Retrieve the API token
    retrieved_tokens = tokens_manager.get_api_tokens(
        api_name, ditti_id)

    assert retrieved_tokens == tokens


def test_update_api_token(tokens_manager):
    """
    Test updating an existing API token for a study subject.
    """
    api_name = "Fitbit"
    ditti_id = "456"
    initial_tokens = {
        "access_token": "initial_access",
        "refresh_token": "initial_refresh",
        "expires_at": 1700000000
    }
    updated_tokens = {
        "access_token": "updated_access",
        "refresh_token": "updated_refresh",
        "expires_at": 1700003600
    }

    # Add the initial API token
    tokens_manager.add_or_update_api_token(
        api_name, ditti_id, initial_tokens)

    # Update the API token
    tokens_manager.add_or_update_api_token(
        api_name, ditti_id, updated_tokens)

    # Retrieve the updated API token
    retrieved_tokens = tokens_manager.get_api_tokens(
        api_name, ditti_id)

    assert retrieved_tokens == updated_tokens


def test_get_nonexistent_api_token(tokens_manager):
    """
    Test retrieving tokens for a non-existent study subject.
    """
    api_name = "Fitbit"
    ditti_id = "789"

    with pytest.raises(KeyError) as excinfo:
        tokens_manager.get_api_tokens(api_name, ditti_id)

    assert f"Tokens for Study Subject {
        ditti_id} not found in API '{api_name}'." in str(excinfo.value)


def test_delete_api_token(tokens_manager):
    """
    Test deleting an existing API token for a study subject.
    """
    api_name = "Fitbit"
    ditti_id = "321"
    tokens = {
        "access_token": "access321",
        "refresh_token": "refresh321",
        "expires_at": 1700007200
    }

    # Add the API token
    tokens_manager.add_or_update_api_token(api_name, ditti_id, tokens)

    # Ensure the token exists
    retrieved_tokens = tokens_manager.get_api_tokens(
        api_name, ditti_id)
    assert retrieved_tokens == tokens

    # Delete the API token
    tokens_manager.delete_api_tokens(api_name, ditti_id)

    # Attempt to retrieve the deleted token
    with pytest.raises(KeyError) as excinfo:
        tokens_manager.get_api_tokens(api_name, ditti_id)

    assert f"Tokens for Study Subject {
        ditti_id} not found in API '{api_name}'." in str(excinfo.value)


def test_delete_nonexistent_api_token(tokens_manager):
    """
    Test deleting tokens for a non-existent study subject.
    """
    api_name = "Fitbit"
    ditti_id = "654"

    with pytest.raises(KeyError) as excinfo:
        tokens_manager.delete_api_tokens(api_name, ditti_id)

    assert f"Tokens for Study Subject {
        ditti_id} not found in API '{api_name}'." in str(excinfo.value)


def test_add_api_token_creates_new_secret(tokens_manager):
    """
    Test that adding a token for a new API creates a new secret in Secrets Manager.
    """
    api_name = "Garmin"
    ditti_id = "111"
    tokens = {
        "access_token": "garmin_access",
        "refresh_token": "garmin_refresh",
        "expires_at": 1700010800
    }

    # Add the API token
    tokens_manager.add_or_update_api_token(api_name, ditti_id, tokens)

    # Retrieve the secret directly using boto3 to verify its existence
    client = tokens_manager.client
    secret_name = f"{api_name}-tokens-testing"

    response = client.get_secret_value(SecretId=secret_name)
    secret_data = json.loads(response["SecretString"])

    assert str(ditti_id) in secret_data
    assert secret_data[str(ditti_id)] == tokens


def test_get_api_tokens_with_no_secret_string(tokens_manager):
    """
    Test retrieving tokens when the secret exists but contains no SecretString.
    """
    api_name = "Fitbit"
<<<<<<< HEAD
    study_subject_id = 999
=======
    ditti_id = "999"
>>>>>>> ee99832a
    secret_name = f"{api_name}-tokens-testing"

    # Create a secret with SecretBinary instead of SecretString
    tokens_manager.client.create_secret(
        Name=secret_name,
        SecretBinary=b"binarydata"
    )

    with pytest.raises(KeyError) as excinfo:
        tokens_manager.get_api_tokens(api_name, ditti_id)

    assert f"Secret '{
        secret_name}' does not contain a SecretString." in str(excinfo.value)


def test_add_api_token_client_error(monkeypatch, tokens_manager):
    """
    Test handling of ClientError when adding/updating an API token.
    """
    api_name = "Fitbit"
    ditti_id = "222"
    tokens = {
        "access_token": "access222",
        "refresh_token": "refresh222",
        "expires_at": 1700014400
    }

    def mock_put_secret_value(*args, **kwargs):
        raise ClientError(
            error_response={
                "Error": {
                    "Code": "AccessDeniedException",
                    "Message": "Access denied"
                }
            },
            operation_name="PutSecretValue"
        )

    # Monkeypatch the put_secret_value method to raise ClientError
    monkeypatch.setattr(tokens_manager.client,
                        "put_secret_value", mock_put_secret_value)

    with pytest.raises(ClientError) as excinfo:
        tokens_manager.add_or_update_api_token(
            api_name, ditti_id, tokens)

    assert "Access denied" in str(excinfo.value)


def test_get_api_tokens_client_error(monkeypatch, tokens_manager):
    """
    Test handling of ClientError when retrieving an API token.
    """
    api_name = "Fitbit"
    ditti_id = "333"

    def mock_get_secret_value(*args, **kwargs):
        raise ClientError(
            error_response={
                "Error": {
                    "Code": "InternalServiceError",
                    "Message": "Internal service error"
                }
            },
            operation_name="GetSecretValue"
        )

    # Monkeypatch the get_secret_value method to raise ClientError
    monkeypatch.setattr(tokens_manager.client,
                        "get_secret_value", mock_get_secret_value)

    with pytest.raises(ClientError) as excinfo:
        tokens_manager.get_api_tokens(api_name, ditti_id)

    assert "Internal service error" in str(excinfo.value)


def test_delete_api_tokens_client_error(monkeypatch, tokens_manager):
    """
    Test handling of ClientError when deleting an API token.
    """
    api_name = "Fitbit"
    ditti_id = "444"

    def mock_put_secret_value(*args, **kwargs):
        raise ClientError(
            error_response={
                "Error": {
                    "Code": "ResourceNotFoundException",
                    "Message": "Secret not found"
                }
            },
            operation_name="PutSecretValue"
        )

    # First, add a token normally
    tokens = {
        "access_token": "access444",
        "refresh_token": "refresh444",
        "expires_at": 1700018000
    }
    tokens_manager.add_or_update_api_token(api_name, ditti_id, tokens)

    # Monkeypatch the put_secret_value method to raise ClientError during deletion
    monkeypatch.setattr(tokens_manager.client,
                        "put_secret_value", mock_put_secret_value)

    with pytest.raises(ClientError) as excinfo:
        tokens_manager.delete_api_tokens(api_name, ditti_id)

    assert "Secret not found" in str(excinfo.value)


def test_add_multiple_tokens_for_different_study_subjects(tokens_manager):
    """
    Test adding tokens for multiple study subjects within the same API.
    """
    api_name = "Fitbit"
    study_subjects_tokens = {
        "101": {
            "access_token": "access101",
            "refresh_token": "refresh101",
            "expires_at": 1700021600
        },
        "202": {
            "access_token": "access202",
            "refresh_token": "refresh202",
            "expires_at": 1700025200
        },
        "303": {
            "access_token": "access303",
            "refresh_token": "refresh303",
            "expires_at": 1700028800
        }
    }

    # Add tokens for each study subject
    for ditti_id, tokens in study_subjects_tokens.items():
        tokens_manager.add_or_update_api_token(api_name, ditti_id, tokens)

    # Retrieve and verify each token
    for ditti_id, tokens in study_subjects_tokens.items():
        retrieved_tokens = tokens_manager.get_api_tokens(api_name, ditti_id)
        assert retrieved_tokens == tokens


def test_overwrite_tokens_with_partial_data(tokens_manager):
    """
    Test updating tokens with partial data (e.g., missing refresh_token).
    """
    api_name = "Fitbit"
    ditti_id = "555"
    initial_tokens = {
        "access_token": "initial_access555",
        "refresh_token": "initial_refresh555",
        "expires_at": 1700032400
    }
    partial_update = {
        "access_token": "updated_access555",
        # Missing 'refresh_token'
        "expires_at": 1700036000
    }
    expected_tokens = {
        "access_token": "updated_access555",
        "refresh_token": "initial_refresh555",  # Should remain unchanged
        "expires_at": 1700036000
    }

    # Add the initial API token
    tokens_manager.add_or_update_api_token(
        api_name, ditti_id, initial_tokens)

    # Update the API token with partial data
    tokens_manager.add_or_update_api_token(
        api_name, ditti_id, partial_update)

    # Retrieve the updated API token
    retrieved_tokens = tokens_manager.get_api_tokens(
        api_name, ditti_id)

    assert retrieved_tokens == expected_tokens


<<<<<<< HEAD
def test_add_api_token_with_non_string_study_subject_id(tokens_manager):
    """
    Test adding an API token with a non-string study_subject_id (e.g., integer).
    """
    api_name = "Fitbit"
    study_subject_id = 666  # Integer
    tokens = {
        "access_token": "access666",
        "refresh_token": "refresh666",
        "expires_at": 1700040000
    }

    # Add the API token
    tokens_manager.add_or_update_api_token(api_name, study_subject_id, tokens)

    # Retrieve the API token
    retrieved_tokens = tokens_manager.get_api_tokens(
        api_name, study_subject_id)

    assert retrieved_tokens == tokens

    # Verify that the study_subject_id is stored as a string in the secret
    client = tokens_manager.client
    secret_name = f"{api_name}-tokens-testing"

    response = client.get_secret_value(SecretId=secret_name)
    secret_data = json.loads(response["SecretString"])

    assert str(study_subject_id) in secret_data
    assert secret_data[str(study_subject_id)] == tokens


=======
>>>>>>> ee99832a
def test_add_api_token_with_invalid_api_name(tokens_manager):
    """
    Test adding an API token with an invalid API name (e.g., empty string).
    """
    api_name = ""
    ditti_id = "777"
    tokens = {
        "access_token": "access777",
        "refresh_token": "refresh777",
        "expires_at": 1700043600
    }

    with pytest.raises(Exception) as excinfo:
        tokens_manager.add_or_update_api_token(
            api_name, ditti_id, tokens)

    assert "api_name must be a non-empty string." in str(
        excinfo.value)


def test_get_api_tokens_with_invalid_api_name(tokens_manager):
    """
    Test retrieving tokens with an invalid API name (e.g., None).
    """
    api_name = None
    ditti_id = "888"

    with pytest.raises(KeyError) as excinfo:
        tokens_manager.get_api_tokens(api_name, ditti_id)

    assert f"Tokens for Study Subject {
        ditti_id} not found in API '{api_name}'." in str(excinfo.value)<|MERGE_RESOLUTION|>--- conflicted
+++ resolved
@@ -160,11 +160,7 @@
     Test retrieving tokens when the secret exists but contains no SecretString.
     """
     api_name = "Fitbit"
-<<<<<<< HEAD
-    study_subject_id = 999
-=======
     ditti_id = "999"
->>>>>>> ee99832a
     secret_name = f"{api_name}-tokens-testing"
 
     # Create a secret with SecretBinary instead of SecretString
@@ -348,41 +344,6 @@
     assert retrieved_tokens == expected_tokens
 
 
-<<<<<<< HEAD
-def test_add_api_token_with_non_string_study_subject_id(tokens_manager):
-    """
-    Test adding an API token with a non-string study_subject_id (e.g., integer).
-    """
-    api_name = "Fitbit"
-    study_subject_id = 666  # Integer
-    tokens = {
-        "access_token": "access666",
-        "refresh_token": "refresh666",
-        "expires_at": 1700040000
-    }
-
-    # Add the API token
-    tokens_manager.add_or_update_api_token(api_name, study_subject_id, tokens)
-
-    # Retrieve the API token
-    retrieved_tokens = tokens_manager.get_api_tokens(
-        api_name, study_subject_id)
-
-    assert retrieved_tokens == tokens
-
-    # Verify that the study_subject_id is stored as a string in the secret
-    client = tokens_manager.client
-    secret_name = f"{api_name}-tokens-testing"
-
-    response = client.get_secret_value(SecretId=secret_name)
-    secret_data = json.loads(response["SecretString"])
-
-    assert str(study_subject_id) in secret_data
-    assert secret_data[str(study_subject_id)] == tokens
-
-
-=======
->>>>>>> ee99832a
 def test_add_api_token_with_invalid_api_name(tokens_manager):
     """
     Test adding an API token with an invalid API name (e.g., empty string).
