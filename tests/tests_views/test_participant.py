--- conflicted
+++ resolved
@@ -371,13 +371,7 @@
         response = delete_admin(
             f"/participant/", query_string={"app": 1})
 
-<<<<<<< HEAD
-        assert response.status_code == 400
-        assert response.get_json() == {
-            "msg": "cognito:username not found in token."}
-=======
         assert response.status_code == 405
->>>>>>> c3937661
 
 
 def test_delete_participant_user_not_found(app, delete_admin):
