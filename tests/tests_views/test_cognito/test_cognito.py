--- conflicted
+++ resolved
@@ -33,18 +33,6 @@
     with app.app_context():
         # Expected Cognito auth URL
         params = {
-<<<<<<< HEAD
-            "client_id": app.config["COGNITO_CLIENT_ID"],
-            "response_type": "code",
-            "scope": "openid email",
-            "redirect_uri": app.config["COGNITO_REDIRECT_URI"],
-        }
-        redirect_uri_encoded = urlencode(
-            {"redirect_uri": app.config["COGNITO_REDIRECT_URI"]})
-        cognito_auth_url = f"https://{app.config['COGNITO_DOMAIN']}/login?" + \
-            f"client_id={app.config['COGNITO_CLIENT_ID']
-                         }&response_type=code&scope=openid+email&redirect_uri={redirect_uri_encoded}"
-=======
             "client_id": app.config["COGNITO_PARTICIPANT_CLIENT_ID"],
             "response_type": "code",
             "scope": "openid",
@@ -55,17 +43,12 @@
         cognito_auth_url = f"https://{app.config['COGNITO_PARTICIPANT_DOMAIN']}/login?" + \
             f"client_id={app.config['COGNITO_PARTICIPANT_CLIENT_ID']
                          }&response_type=code&scope=openid&redirect_uri={redirect_uri_encoded}"
->>>>>>> 4a81bf73
 
         with patch("aws_portal.views.cognito.cognito.build_cognito_url", return_value=cognito_auth_url) as mock_build_url:
             response = client_with_cognito.get("/cognito/login")
             assert response.status_code == 302
             assert response.headers["Location"] == cognito_auth_url
-<<<<<<< HEAD
-            mock_build_url.assert_called_once_with("/login", params)
-=======
             mock_build_url.assert_called_once_with(True, "/login", params)
->>>>>>> 4a81bf73
 
 
 def test_cognito_callback_success_existing_user(app, client_with_cognito):
@@ -105,13 +88,8 @@
                 response = client_with_cognito.get(
                     f"/cognito/callback?code={auth_code}")
                 assert response.status_code == 302
-<<<<<<< HEAD
-                expected_redirect_url = f"{app.config.get(
-                    'CORS_ORIGINS', 'http://localhost:3000')}/participant"
-=======
                 expected_redirect_url = app.config.get(
                     'CORS_ORIGINS', 'http://localhost:3000')
->>>>>>> 4a81bf73
                 assert response.headers["Location"] == expected_redirect_url
 
                 # Check that cookies are set
@@ -153,13 +131,8 @@
                 response = client_with_cognito.get(
                     f"/cognito/callback?code={auth_code}")
                 assert response.status_code == 302
-<<<<<<< HEAD
-                expected_redirect_url = f"{app.config.get(
-                    'CORS_ORIGINS', 'http://localhost:3000')}/participant"
-=======
                 expected_redirect_url = app.config.get(
                     'CORS_ORIGINS', 'http://localhost:3000')
->>>>>>> 4a81bf73
                 assert response.headers["Location"] == expected_redirect_url
 
                 # Check that cookies are set
