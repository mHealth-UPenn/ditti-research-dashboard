import pytest
import json
from datetime import datetime, timezone
from aws_portal.models import Api, Study, StudySubject
from aws_portal.extensions import db
import traceback

# ===========================
# Fixtures for Initial Setup
# ===========================


@pytest.fixture(scope="function")
def create_studies(app):
    """
    Fixture to create initial studies in the database.
    """
    study1 = Study(
        name="Study 1",
        acronym="STUD1",
        ditti_id="D001",
        email="study1@example.com",
        default_expiry_delta=30,
    )
    study2 = Study(
        name="Study 2",
        acronym="STUD2",
        ditti_id="D002",
        email="study2@example.com",
        default_expiry_delta=30,
    )
    db.session.add_all([study1, study2])
    db.session.commit()
    return [study1, study2]


@pytest.fixture(scope="function")
def create_apis(app):
    """
    Fixture to create initial APIs in the database.
    """
    api1 = Api(name="API 1")
    api2 = Api(name="API 2")
    db.session.add_all([api1, api2])
    db.session.commit()
    return [api1, api2]

# ===========================
# Helper Functions
# ===========================


def get_study_entry(study_id, expires_on, did_consent):
    """
    Helper function to create a study entry for payloads.
    """
    entry = {
        "id": study_id,
        "did_consent": did_consent,
    }
    if expires_on is not None:
        entry["expires_on"] = expires_on
    return entry


def get_api_entry(api_id, api_user_uuid, scope):
    """
    Helper function to create an API entry for payloads.
    """
    return {
        "id": api_id,
        "api_user_uuid": api_user_uuid,
        "scope": scope,
    }


@pytest.fixture
def create_study_subject(post_admin, create_studies, create_apis, app):
    """
    Fixture to create a StudySubject with customizable parameters.
    """
    def _create(ditti_id, studies=None, apis=None):
        create_data = {
            "app": 1,
            "create": {
                "ditti_id": ditti_id,
                "studies": studies or [],
                "apis": apis or [],
            },
        }
        res_create = post_admin(
            "/admin/study_subject/create", data=json.dumps(create_data)
        )
        data_create = json.loads(res_create.data)
        assert "msg" in data_create
        assert data_create["msg"] == "Study Subject Created Successfully"
        subject = StudySubject.query.filter(
            StudySubject.ditti_id == ditti_id
        ).first()
        assert subject is not None
        return subject
    return _create


def edit_study_subject(post_admin, subject_id, edit_payload):
    """
    Helper function to send an edit request and parse the response.
    """
    try:
        res_edit = post_admin(
            "/admin/study_subject/edit", data=json.dumps(edit_payload)
        )
        data_edit = json.loads(res_edit.data)
        return res_edit, data_edit
    except Exception as e:
        traceback.print_exc()
        pytest.fail(f"Exception during edit_study_subject: {e}")


def get_admin_study_subject(get_admin, study_subject_id=None):
    """
    Helper function to send a GET request to the study_subject endpoint.
    """
    if study_subject_id:
        params = {"app": 1, "id": str(study_subject_id)}
    else:
        params = {"app": 1}
    res = get_admin("/admin/study_subject", query_string=params)
    return res

# ===========================
# Specific Success Tests
# ===========================


def test_study_subject_create(post_admin, create_studies, create_apis):
    """
    Test creating a StudySubject with valid data.
    """
    data = {
        "app": 1,
        "create": {
            "ditti_id": "study_subject_create_ditti_id",
            "studies": [
                {
                    "id": 1,
                    "expires_on": "2024-12-31T23:59:59Z",
                    "did_consent": True,
                }
            ],
            "apis": [
                {
                    "id": 1,
                    "api_user_uuid": "api-user-uuid-1",
                    "scope": ["read", "write"],
                }
            ],
        },
    }

    # Send POST request to create StudySubject
    res = post_admin("/admin/study_subject/create", data=json.dumps(data))
    data_res = json.loads(res.data)

    # Assert response
    assert res.status_code == 200
    assert "msg" in data_res
    assert data_res["msg"] == "Study Subject Created Successfully"

    # Query the database to verify creation
    subject = StudySubject.query.filter(
        StudySubject.ditti_id == "study_subject_create_ditti_id"
    ).first()
    assert subject is not None
    assert subject.ditti_id == "study_subject_create_ditti_id"
    assert not subject.is_archived
    assert len(subject.studies) == 1
    join_study = subject.studies[0]
    assert join_study.study_id == 1
    assert join_study.did_consent is True
    assert join_study.expires_on.replace(tzinfo=timezone.utc) == datetime(
        2024, 12, 31, 23, 59, 59, tzinfo=timezone.utc
    )
    assert len(subject.apis) == 1
    join_api = subject.apis[0]
    assert join_api.api_id == 1
    assert join_api.api_user_uuid == "api-user-uuid-1"
    assert join_api.scope == ["read", "write"]


def test_study_subject_archive(
    post_admin, create_study_subject, create_studies, create_apis
):
    """
    Test archiving a StudySubject.
    """
    create_data = {
        "app": 1,
        "create": {
            "ditti_id": "study_subject_archive_ditti_id",
            "studies": [
                {
                    "id": 2,
                    "expires_on": "2025-06-30T12:00:00Z",
                    "did_consent": False,
                }
            ],
            "apis": [
                {
                    "id": 2,
                    "api_user_uuid": "api-user-uuid-2",
                    "scope": ["read"],
                }
            ],
        },
    }

    # Create the StudySubject
    res_create = post_admin(
        "/admin/study_subject/create", data=json.dumps(create_data)
    )
    data_create = json.loads(res_create.data)
    assert res_create.status_code == 200
    assert "msg" in data_create
    assert data_create["msg"] == "Study Subject Created Successfully"

    # Retrieve the created StudySubject's ID
    subject = StudySubject.query.filter(
        StudySubject.ditti_id == "study_subject_archive_ditti_id"
    ).first()
    assert subject is not None
    subject_id = subject.id

    # Define the payload for archiving the StudySubject
    archive_data = {
        "app": 1,
        "id": subject_id,
    }

    # Send POST request to archive StudySubject
    res_archive = post_admin(
        "/admin/study_subject/archive", data=json.dumps(archive_data)
    )
    data_archive = json.loads(res_archive.data)

    # Assert response
    assert res_archive.status_code == 200
    assert "msg" in data_archive
    assert data_archive["msg"] == "Study Subject Archived Successfully"

    # Query the database to verify archiving
    archived_subject = StudySubject.query.get(subject_id)
    assert archived_subject.is_archived is True


def test_study_subject_edit_remove_studies(post_admin, create_study_subject):
    """
    Test editing a StudySubject by removing all associated studies.
    """
    # Create a StudySubject with studies
    subject = create_study_subject(
        ditti_id="remove_studies_ditti_id",
        studies=[
            get_study_entry(1, "2024-12-31T23:59:59Z", True),
            get_study_entry(2, "2025-06-30T12:00:00Z", False),
        ],
        apis=[],
    )
    subject_id = subject.id

    # Define the payload to remove all studies
    edit_data = {
        "app": 1,
        "id": subject_id,
        "edit": {
            "studies": [],
        },
    }

    # Send edit request
    res_edit, data_edit = edit_study_subject(post_admin, subject_id, edit_data)

    # Assert response
    assert res_edit.status_code == 200
    assert "msg" in data_edit
    assert data_edit["msg"] == "Study Subject Edited Successfully"

    # Verify removal in the database
    edited_subject = StudySubject.query.get(subject_id)
    assert len(edited_subject.studies) == 0


def test_study_subject_edit_remove_apis(post_admin, create_study_subject):
    """
    Test editing a StudySubject by removing all associated APIs.
    """
    # Create a StudySubject with APIs
    subject = create_study_subject(
        ditti_id="remove_apis_ditti_id",
        studies=[],
        apis=[
            get_api_entry(1, "api-user-uuid-remove1", ["read"]),
            get_api_entry(2, "api-user-uuid-remove2", ["write"]),
        ],
    )
    subject_id = subject.id

    # Define the payload to remove all APIs
    edit_data = {
        "app": 1,
        "id": subject_id,
        "edit": {
            "apis": [],
        },
    }

    # Send edit request
    res_edit, data_edit = edit_study_subject(post_admin, subject_id, edit_data)

    # Assert response
    assert res_edit.status_code == 200
    assert "msg" in data_edit
    assert data_edit["msg"] == "Study Subject Edited Successfully"

    # Verify removal in the database
    edited_subject = StudySubject.query.get(subject_id)
    assert len(edited_subject.apis) == 0


def test_study_subject_edit_invalid_scope_type(post_admin, create_study_subject):
    """
    Test editing a StudySubject with 'scope' not being a list in API association.
    """
    # Create a StudySubject to edit
    subject = create_study_subject(
        ditti_id="invalid_scope_type_ditti_id",
        studies=[],
        apis=[],
    )
    subject_id = subject.id

    # Define the payload with 'scope' as a string instead of a list
    edit_data = {
        "app": 1,
        "id": subject_id,
        "edit": {
            "apis": [
                {
                    "id": 1,
                    "api_user_uuid": "updated-api-user-uuid",
                    "scope": "read",  # String instead of a list
                }
            ],
        },
    }

    # Send edit request
    res_edit, data_edit = edit_study_subject(post_admin, subject_id, edit_data)

    # Assert response
    assert "msg" in data_edit

    # Verify that 'scope' is converted to a list
    edited_subject = StudySubject.query.get(subject_id)
    assert len(edited_subject.apis) == 1
    join_api = edited_subject.apis[0]
    assert join_api.scope == ["read"]


def test_study_subject_edit_associate_existing_api(post_admin, create_study_subject):
    """
    Test editing a StudySubject by associating it with an API that is already associated.
    """
    # Create a StudySubject with an API
    subject = create_study_subject(
        ditti_id="existing_api_association_ditti_id",
        studies=[],
        apis=[
            get_api_entry(1, "existing-api-user-uuid", ["read"]),
        ],
    )
    subject_id = subject.id

    # Define the payload to associate with the same API again
    edit_data = {
        "app": 1,
        "id": subject_id,
        "edit": {
            "apis": [
                {
                    "id": 1,  # Already associated
                    "api_user_uuid": "updated-api-user-uuid",
                    "scope": ["read", "write"],
                }
            ],
        },
    }

    # Send edit request
    res_edit, data_edit = edit_study_subject(post_admin, subject_id, edit_data)

    # Assert response
    assert res_edit.status_code == 200
    assert "msg" in data_edit
    assert data_edit["msg"] == "Study Subject Edited Successfully"

    # Verify API update in the database
    edited_subject = StudySubject.query.get(subject_id)
    assert len(edited_subject.apis) == 1
    join_api = edited_subject.apis[0]
    assert join_api.api_id == 1
    assert join_api.api_user_uuid == "updated-api-user-uuid"
    assert join_api.scope == ["read", "write"]


def test_study_subject_edit_add_existing_study(post_admin, create_study_subject):
    """
    Test editing a StudySubject by adding a study that is already associated.
    """
    # Create a StudySubject with a study
    subject = create_study_subject(
        ditti_id="existing_study_add_ditti_id",
        studies=[
            get_study_entry(1, "2024-12-31T23:59:59Z", True),
        ],
        apis=[],
    )
    subject_id = subject.id

    # Define the payload to add the same study again
    edit_data = {
        "app": 1,
        "id": subject_id,
        "edit": {
            "studies": [
                {
                    "id": 1,  # Already associated
                    "expires_on": "2025-12-31T23:59:59Z",
                    "did_consent": False,
                }
            ],
        },
    }

    # Send edit request
    res_edit, data_edit = edit_study_subject(post_admin, subject_id, edit_data)

    # Assert response
    assert res_edit.status_code == 200
    assert "msg" in data_edit
    assert data_edit["msg"] == "Study Subject Edited Successfully"

    # Verify study update in the database
    edited_subject = StudySubject.query.get(subject_id)
    assert len(edited_subject.studies) == 1
    join_study = edited_subject.studies[0]
    assert join_study.study_id == 1
    assert join_study.did_consent is False
    assert join_study.expires_on.replace(tzinfo=timezone.utc) == datetime(
        2025, 12, 31, 23, 59, 59, tzinfo=timezone.utc
    )

# ===========================
# Parameterized Success Tests
# ===========================


@pytest.mark.parametrize(
    "test_name, initial_ditti_id, edit_payload, expected_ditti_id, expected_studies, expected_apis",
    [
        (
            "Change ditti_id",
            "original_ditti_id",
            {"ditti_id": "updated_ditti_id"},
            "updated_ditti_id",
            None,  # No change to studies
            None,  # No change to APIs
        ),
        (
            "Update studies",
            "study_edit_subject_ditti_id",
            {
                "studies": [
                    get_study_entry(1, "2025-12-31T23:59:59Z", False),
                    get_study_entry(2, "2026-06-30T12:00:00Z", True),
                ]
            },
            None,  # No change to ditti_id
            [
                {
                    "study_id": 1,
                    "did_consent": False,
                    "expires_on": datetime(
                        2025, 12, 31, 23, 59, 59, tzinfo=timezone.utc
                    ),
                },
                {
                    "study_id": 2,
                    "did_consent": True,
                    "expires_on": datetime(
                        2026, 6, 30, 12, 0, 0, tzinfo=timezone.utc
                    ),
                },
            ],
            None,  # No change to APIs
        ),
        (
            "Update APIs",
            "api_edit_subject_ditti_id",
            {
                "apis": [
                    get_api_entry(1, "updated-api-user-uuid",
                                  ["read", "write"]),
                    get_api_entry(2, "new-api-user-uuid", ["read"]),
                ]
            },
            None,  # No change to ditti_id
            None,  # No change to studies
            [
                {
                    "api_id": 1,
                    "api_user_uuid": "updated-api-user-uuid",
                    "scope": ["read", "write"],
                },
                {
                    "api_id": 2,
                    "api_user_uuid": "new-api-user-uuid",
                    "scope": ["read"],
                },
            ],
        ),
        (
            "Partial update",
            "partial_update_ditti_id",
            {"ditti_id": "partially_updated_ditti_id"},
            "partially_updated_ditti_id",
            None,  # No change to studies
            None,  # No change to APIs
        ),
        (
            "No changes",
            "no_change_ditti_id",
            {},
            "no_change_ditti_id",
            None,  # No change to studies
            None,  # No change to APIs
        ),
    ],
)
def test_study_subject_edit_success(
    post_admin,
    create_study_subject,
    test_name,
    initial_ditti_id,
    edit_payload,
    expected_ditti_id,
    expected_studies,
    expected_apis,
):
    """
    Parameterized test for successful editing of StudySubject.
    """
    # Create initial StudySubject
    initial_studies = []
    if expected_studies:
        for study in expected_studies:
            initial_studies.append(
                {
                    "id": study["study_id"],
                    "expires_on": study["expires_on"].isoformat(),
                    "did_consent": study["did_consent"],
                }
            )
    initial_apis = []
    if expected_apis:
        for api in expected_apis:
            initial_apis.append(
                {
                    "id": api["api_id"],
                    "api_user_uuid": api["api_user_uuid"],
                    "scope": api["scope"],
                }
            )

    subject = create_study_subject(
        ditti_id=initial_ditti_id,
        studies=initial_studies,
        apis=initial_apis,
    )
    subject_id = subject.id

    # Prepare edit data
    edit_data = {
        "app": 1,
        "id": subject_id,
        "edit": edit_payload,
    }

    # Send edit request
    res_edit, data_edit = edit_study_subject(post_admin, subject_id, edit_data)

    # Assert response
    assert res_edit.status_code == 200
    assert "msg" in data_edit
    assert data_edit["msg"] == "Study Subject Edited Successfully"

    # Verify changes in the database
    edited_subject = StudySubject.query.get(subject_id)
    if expected_ditti_id:
        assert edited_subject.ditti_id == expected_ditti_id
    if expected_studies is not None:
        assert len(edited_subject.studies) == len(expected_studies)
        for study, expected in zip(edited_subject.studies, expected_studies):
            assert study.study_id == expected["study_id"]
            assert study.did_consent == expected["did_consent"]
            assert study.expires_on.replace(
                tzinfo=timezone.utc
            ) == expected["expires_on"]
    if expected_apis is not None:
        assert len(edited_subject.apis) == len(expected_apis)
        for api, expected in zip(edited_subject.apis, expected_apis):
            assert api.api_id == expected["api_id"]
            assert api.api_user_uuid == expected["api_user_uuid"]
            assert api.scope == expected["scope"]

# ===========================
# Parameterized Error Tests
# ===========================


@pytest.mark.parametrize(
    "test_name, initial_ditti_id, edit_payload, expected_msg",
    [
        (
            "Missing ID",
            "missing_id_ditti_id",
            {"ditti_id": "new_ditti_id"},
            "Study Subject ID not provided",
        ),
        (
            "Non-existent ID",
            "nonexistent_id_ditti_id",
            {"id": 9999, "edit": {"ditti_id": "new_ditti_id"}},
            "Study Subject with ID 9999 does not exist",
        ),
        (
            "Duplicate ditti_id",
            "existing_ditti_id2",
            # Assuming "existing_ditti_id1" already exists
            {"ditti_id": "existing_ditti_id1"},
            "ditti_id already exists",
        ),
        (
            "Invalid Study ID",
            "invalid_study_id_ditti_id",
            {"studies": [get_study_entry(9999, "2025-12-31T23:59:59Z", True)]},
            "Invalid study ID: 9999",
        ),
        (
            "Invalid API ID",
            "invalid_api_id_ditti_id",
            {"apis": [get_api_entry(9999, "invalid-api-user-uuid", ["read"])]},
            "Invalid API ID: 9999",
        ),
        (
            "Invalid Expires On Format",
            "invalid_expires_on_ditti_id",
            # Invalid date format
            {"studies": [get_study_entry(1, "31-12-2024 23:59:59", True)]},
            "Invalid date format for expires_on: 31-12-2024 23:59:59",
        ),
        (
            "Missing Study ID in Study Entry",
            "missing_study_id_ditti_id",
            # Missing 'id'
            {"studies": [
                {"expires_on": "2025-12-31T23:59:59Z", "did_consent": True}]},
            "Study ID is required in studies",
        ),
        (
            "Missing API ID in API Entry",
            "missing_api_id_ditti_id",
            # Missing 'id'
            {"apis": [{"api_user_uuid": "missing-api-id-uuid", "scope": ["read"]}]},
            "API ID is required in apis",
        ),
        (
            "Missing api_user_uuid in API Association",
            "missing_api_user_uuid_ditti_id",
            # 'api_user_uuid' is None
            {"apis": [get_api_entry(1, None, ["read"])]},
            "'api_user_uuid' is required for API ID 1",
        ),
        (
            "Extra Fields in Edit Payload",
            "extra_fields_ditti_id",
            {"studies": [], "apis": [], "unexpected_field": "unexpected_value"},
<<<<<<< HEAD
            "Invalid attribute",
        ),
    ],
=======
            "Internal server error when editing study subject"
        )
    ]
>>>>>>> 2de6bc19
)
def test_study_subject_edit_errors(
    post_admin,
    create_study_subject,
    create_studies,
    create_apis,
    test_name,
    initial_ditti_id,
    edit_payload,
    expected_msg,
):
    """
    Parameterized test for error scenarios during editing of StudySubject.
    """
    # Special setup for certain test cases
    if test_name == "Duplicate ditti_id":
        # Create another StudySubject with the ditti_id to duplicate
        create_study_subject(
            ditti_id="existing_ditti_id1",
            studies=[],
            apis=[],
        )

    if test_name == "Associate Archived Study":
        # Create and archive a study with a dynamic ID
        archived_study = Study(
            name="Archived Study",
            acronym="ARCH",
            ditti_id="ARCH001",
            email="archived_study@example.com",
            default_expiry_delta=45,
        )
        archived_study.is_archived = True
        db.session.add(archived_study)
        db.session.commit()
        # Update edit_payload with the archived study ID
        edit_payload = {"studies": [get_study_entry(
            archived_study.id, "2025-12-31T23:59:59Z", True)]}

    if test_name == "Associate Archived API":
        # Create and archive an API with a dynamic ID
        archived_api = Api(name="Archived API")
        archived_api.is_archived = True
        db.session.add(archived_api)
        db.session.commit()
        # Update edit_payload with the archived API ID
        edit_payload = {"apis": [get_api_entry(
            archived_api.id, "archived-api-user-uuid", ["read"])]}

    # Create initial StudySubject unless test case involves missing ID or Non-existent ID
    if test_name not in ["Missing ID", "Non-existent ID", "Duplicate ditti_id", "Associate Archived Study", "Associate Archived API"]:
        subject = create_study_subject(
            ditti_id=initial_ditti_id,
            studies=[
                get_study_entry(1, "2024-12-31T23:59:59Z", True)
            ],
            apis=[
                get_api_entry(1, "existing-api-user-uuid", ["read"])
            ]
        )
        subject_id = subject.id
    elif test_name == "Duplicate ditti_id":
        # Create initial StudySubject with a different ditti_id
        subject = create_study_subject(
            ditti_id=initial_ditti_id,
            studies=[],
            apis=[]
        )
        subject_id = subject.id
    else:
        # For "Missing ID" and "Non-existent ID"
        subject_id = None

    # Prepare edit data
    if test_name == "Missing ID":
        # Exclude 'id' from the payload
        edit_data = {
            "app": 1,
            "edit": edit_payload
        }
    elif test_name == "Non-existent ID":
        # Use a non-existent ID (assuming 9999 does not exist)
        edit_data = {
            "app": 1,
            "id": 9999,  # Ensured to be non-existent
            "edit": edit_payload
        }
    elif test_name in ["Associate Archived Study", "Associate Archived API"]:
        # Use the dynamically assigned archived study/API ID
        edit_data = {
            "app": 1,
            "id": subject_id if subject_id else 0,  # Adjust as needed
            "edit": edit_payload
        }
    else:
        # Use the created subject's ID
        edit_data = {
            "app": 1,
            "id": subject_id,
            "edit": edit_payload
        }

    # Send edit request
    res_edit, data_edit = edit_study_subject(
        post_admin, subject_id if subject_id else 0, edit_data)

    # Assert response based on test case
    if test_name == "Missing ID":
        assert res_edit.status_code == 400
        assert "msg" in data_edit
        assert data_edit["msg"] == expected_msg
    elif test_name == "Non-existent ID":
        assert res_edit.status_code == 400
        assert "msg" in data_edit
        assert data_edit["msg"] == expected_msg
    elif test_name == "Duplicate ditti_id":
        assert res_edit.status_code == 400
        assert "msg" in data_edit
        assert data_edit["msg"] == expected_msg
    elif test_name == "Associate Archived Study":
        # Expecting an error related to the archived study
        archived_study_id = edit_payload["studies"][0]["id"]
        expected_msg_dynamic = f"Cannot associate with archived study ID: {
            archived_study_id}"
        assert res_edit.status_code == 400
        assert "msg" in data_edit
        assert data_edit["msg"] == expected_msg_dynamic
    elif test_name == "Associate Archived API":
        # Expecting an error related to the archived API
        archived_api_id = edit_payload["apis"][0]["id"]
        expected_msg_dynamic = f"Cannot associate with archived API ID: {
            archived_api_id}"
        assert res_edit.status_code == 400
        assert "msg" in data_edit
        assert data_edit["msg"] == expected_msg_dynamic
    elif test_name == "Extra Fields in Edit Payload":
        assert res_edit.status_code == 500
        assert "msg" in data_edit
        assert expected_msg in data_edit["msg"]
    else:
        # General error cases
        assert res_edit.status_code == 400
        assert "msg" in data_edit
        assert data_edit["msg"] == expected_msg


def test_study_subject_get_all(get_admin, post_admin, create_study_subject):
    """
    Test retrieving all non-archived StudySubjects.
    """
    # Get existing StudySubjects length
    res = get_admin_study_subject(get_admin, study_subject_id=None)
    if res.data:
        data_res = json.loads(res.data)
    else:
        data_res = []
    existing_len = len(data_res)

    # Create multiple StudySubjects
    subject1 = create_study_subject(
        ditti_id="get_all_subject1_ditti_id",
        studies=[],
        apis=[]
    )
    subject2 = create_study_subject(
        ditti_id="get_all_subject2_ditti_id",
        studies=[],
        apis=[]
    )
    subject3 = create_study_subject(
        ditti_id="get_all_subject3_ditti_id",
        studies=[],
        apis=[]
    )

    # Archive one StudySubject
    subject3.is_archived = True
    db.session.commit()

    # Send GET request without 'id' to retrieve all StudySubjects
    res = get_admin_study_subject(get_admin, study_subject_id=None)

    # Check if response is empty
    if res.data:
        data_res = json.loads(res.data)
        print(data_res)
    else:
        data_res = []

    # Assert response
    assert res.status_code == 200
    assert isinstance(data_res, list)
    # Only two new non-archived subjects should be returned
    assert (len(data_res) - existing_len) == 2
    ditti_ids = [subject["dittiId"] for subject in data_res]
    assert "get_all_subject1_ditti_id" in ditti_ids
    assert "get_all_subject2_ditti_id" in ditti_ids
    assert "get_all_subject3_ditti_id" not in ditti_ids


def test_study_subject_get_by_id(get_admin, create_study_subject):
    """
    Test retrieving a specific StudySubject by ID.
    """
    # Create a StudySubject
    subject = create_study_subject(
        ditti_id="get_by_id_subject_ditti_id",
        studies=[],
        apis=[]
    )
    subject_id = subject.id

    # Send GET request with 'id' to retrieve the specific StudySubject
    res = get_admin_study_subject(get_admin, study_subject_id=subject_id)

    # Check if response is empty
    if res.data:
        data_res = json.loads(res.data)
    else:
        data_res = []

    # Assert response
    assert res.status_code == 200
    assert isinstance(data_res, list)
    assert len(data_res) == 1
    retrieved_subject = data_res[0]
    assert retrieved_subject["dittiId"] == "get_by_id_subject_ditti_id"
    assert retrieved_subject["id"] == subject_id


def test_study_subject_get_invalid_id_format(get_admin):
    """
    Test retrieving StudySubject with an invalid ID format.
    """
    # Send GET request with non-integer 'id'
    res = get_admin_study_subject(get_admin, study_subject_id="invalid_id")
    if res.data:
        data_res = json.loads(res.data)
    else:
        data_res = {}

    # Assert response
    assert res.status_code == 400
    assert "msg" in data_res
    assert data_res["msg"] == "Invalid ID format. ID must be an integer."


def test_study_subject_get_non_existent_id(get_admin):
    """
    Test retrieving StudySubject with a non-existent ID.
    """
    # Assume ID 9999 does not exist
    res = get_admin_study_subject(get_admin, study_subject_id=9999)
    if res.data:
        data_res = json.loads(res.data)
    else:
        data_res = []

    # Assert response
    assert res.status_code == 200
    assert isinstance(data_res, list)
    assert len(data_res) == 0


def test_study_subject_get_archived_not_returned(get_admin, create_study_subject):
    """
    Test that archived StudySubjects are not returned in the list.
    """
    # Get existing StudySubjects length
    res = get_admin_study_subject(get_admin, study_subject_id=None)
    if res.data:
        data_res = json.loads(res.data)
    else:
        data_res = []
    existing_len = len(data_res)

    # Create StudySubjects
    subject1 = create_study_subject(
        ditti_id="archived_not_returned1_ditti_id",
        studies=[],
        apis=[]
    )
    subject2 = create_study_subject(
        ditti_id="archived_not_returned2_ditti_id",
        studies=[],
        apis=[]
    )

    # Archive one StudySubject
    subject2.is_archived = True
    db.session.commit()

    # Send GET request without 'id' to retrieve all StudySubjects
    res = get_admin_study_subject(get_admin, study_subject_id=None)
    if res.data:
        data_res = json.loads(res.data)
    else:
        data_res = []

    # Assert response
    assert res.status_code == 200
    assert isinstance(data_res, list)
    # Only one new non-archived subject should be returned
    assert (len(data_res) - existing_len) == 1
    assert data_res[-1]["dittiId"] == "archived_not_returned1_ditti_id"


def test_study_subject_get_archived_by_id(get_admin, create_study_subject):
    """
    Test retrieving an archived StudySubject by ID.
    """
    # Create and archive a StudySubject
    subject = create_study_subject(
        ditti_id="archived_by_id_ditti_id",
        studies=[],
        apis=[]
    )
    subject.is_archived = True
    db.session.commit()
    subject_id = subject.id

    # Send GET request with 'id' to retrieve the archived StudySubject
    res = get_admin_study_subject(get_admin, study_subject_id=subject_id)
    if res.data:
        data_res = json.loads(res.data)
    else:
        data_res = []

    # Assert response
    assert res.status_code == 200
    assert isinstance(data_res, list)
    assert len(data_res) == 0  # Archived subject should not be returned<|MERGE_RESOLUTION|>--- conflicted
+++ resolved
@@ -695,15 +695,9 @@
             "Extra Fields in Edit Payload",
             "extra_fields_ditti_id",
             {"studies": [], "apis": [], "unexpected_field": "unexpected_value"},
-<<<<<<< HEAD
-            "Invalid attribute",
-        ),
-    ],
-=======
             "Internal server error when editing study subject"
         )
     ]
->>>>>>> 2de6bc19
 )
 def test_study_subject_edit_errors(
     post_admin,
