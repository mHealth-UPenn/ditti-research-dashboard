import json
from aws_portal.models import AccessGroup, Account, App, JoinAccessGroupPermission, Role, Study


def test_account_create(post_admin):
    data = {
        "app": 1,
        "create": {
            "first_name": "foo",
            "last_name": "bar",
            "email": "baz@email.com",
            "access_groups": [
                {"id": 1}
            ],
            "studies": [
                {
                    "id": 1,
                    "role": {
                        "id": 1
                    }
                }
            ]
        }
    }

    res = post_admin("/admin/account/create", data=data)
    data = json.loads(res.data)
    assert "msg" in data
    assert "Account Created Successfully" in data["msg"]

    q1 = Account.email == "baz@email.com"
    foo = Account.query.filter(q1).first()
    assert foo is not None
    assert foo.first_name == "foo"
    assert len(foo.access_groups) == 1
    assert foo.access_groups[0].access_group_id == 1
    assert len(foo.studies) == 1
    assert foo.studies[0].study_id == 1
    assert foo.studies[0].role_id == 1


def test_account_edit(post_admin):
    # Case 1: Basic account edit
    data = {
        "app": 1,
        "id": 1,
        "edit": {
            "first_name": "foo",
            "last_name": "bar",
            "access_groups": [
                {"id": 2}
            ],
            "studies": [
                {
                    "id": 2,
                    "role": {
                        "id": 2
                    }
                }
            ]
        }
    }

    res = post_admin("/admin/account/edit", data=data)
    data = json.loads(res.data)
    assert "msg" in data
    assert data["msg"] == "Account Edited Successfully"

    foo = Account.query.get(1)
    assert foo.first_name == "foo"
    assert len(foo.access_groups) == 1
    assert foo.access_groups[0].access_group_id == 2
    assert len(foo.studies) == 1
    assert foo.studies[0].study_id == 2
    assert foo.studies[0].role_id == 2

    # Case 2: Adding a valid phone number
    data = {
        "app": 1,
        "id": 1,
        "edit": {
            "phone_number": "+14155551234"
        }
    }

    res = post_admin("/admin/account/edit", data=data)
    assert res.status_code == 200
    data = json.loads(res.data)
    assert data["msg"] == "Account Edited Successfully"

    # Verify phone number was saved
    foo = Account.query.get(1)
    assert foo.phone_number == "+14155551234"

    # Case 3: Invalid phone number format
    data = {
        "app": 1,
        "id": 1,
        "edit": {
            "phone_number": "+0123456789"  # Invalid: starts with +0
        }
    }

    res = post_admin("/admin/account/edit", data=data)
    assert res.status_code == 400
    data = json.loads(res.data)
    assert "phone number" in data["msg"].lower()

    # Case 4: Removing phone number
    data = {
        "app": 1,
        "id": 1,
        "edit": {
            "phone_number": ""  # Empty string to remove phone number
        }
    }

    res = post_admin("/admin/account/edit", data=data)
    assert res.status_code == 200
    data = json.loads(res.data)
    assert data["msg"] == "Account Edited Successfully"

    # Verify phone number was removed
    foo = Account.query.get(1)
    assert foo.phone_number is None

    # Case 5: Verify email changes are blocked
    data = {
        "app": 1,
        "id": 1,
        "edit": {
            "email": "newemail@example.com",
            "first_name": "UpdatedName"
        }
    }

    res = post_admin("/admin/account/edit", data=data)
    assert res.status_code == 200
    data = json.loads(res.data)
    assert data["msg"] == "Account Edited Successfully"

    # Verify first name was updated but email was not
    foo = Account.query.get(1)
    assert foo.first_name == "UpdatedName"
    assert foo.email != "newemail@example.com"  # Email should not change


def test_account_archive(post_admin):
    data = {
        "app": 1,
        "id": 1
    }

    res = post_admin("/admin/account/archive", data=data)
    data = json.loads(res.data)
    assert "msg" in data
    assert data["msg"] == "Account Archived Successfully"

    foo = Account.query.get(1)
    assert foo.is_archived


def test_study(get_admin):
    opts = "?app=1"
    res = get_admin("/admin/study" + opts)
    data = json.loads(res.data)
    assert len(data) == 2
    assert data[0]["name"] == "foo"
    assert data[1]["name"] == "bar"


def test_study_create(post_admin):
    data = {
        "app": 1,
        "create": {
            "name": "baz",
            "acronym": "BAZ",
            "dittiId": "BZ",
            "email": "baz@email.com",
            "defaultExpiryDelta": 30,
<<<<<<< HEAD
            "consent_information": "Consent text...",
            "data_summary": "Data summary..."
=======
            "consentInformation": "Consent text...",
            "dataSummary": "Data summary..."
>>>>>>> ebb024b1
        }
    }

    res = post_admin("/admin/study/create", data=data)
    response_data = json.loads(res.data)

    assert "msg" in response_data
    assert response_data["msg"] == "Study Created Successfully"

    created_study = Study.query.filter_by(name="baz").first()

    # Assert that the study exists in the database
    assert created_study is not None

    # Validate the study's attributes
    assert created_study.name == "baz"
    assert created_study.acronym == "BAZ"
    assert created_study.ditti_id == "BZ"
    assert created_study.email == "baz@email.com"
    assert created_study.default_expiry_delta == 30

    # Assert default values for optional fields
    assert created_study.is_archived == False
    assert created_study.is_qi == False

    # Other optional fields
    assert created_study.consent_information == "Consent text..."
    assert created_study.data_summary == "Data summary..."


def test_study_edit(post_admin):
    data = {
        "app": 1,
        "id": 1,
        "edit": {
            "name": "qux",
            "acronym": "QUX",
        }
    }

    res = post_admin("/admin/study/edit", data=data)
    data = json.loads(res.data)
    assert "msg" in data
    assert data["msg"] == "Study Edited Successfully"

    foo = Study.query.get(1)
    assert foo.name == "qux"
    assert foo.acronym == "QUX"


def test_study_archive(post_admin):
    data = {
        "app": 1,
        "id": 1
    }

    res = post_admin("/admin/study/archive", data=data)
    data = json.loads(res.data)
    assert "msg" in data
    assert data["msg"] == "Study Archived Successfully"

    foo = Study.query.get(1)
    assert foo.is_archived


def test_access_group(get_admin):
    opts = "?app=1"
    res = get_admin("/admin/access-group" + opts)
    data = json.loads(res.data)
    assert len(data) == 3
    assert data[1]["name"] == "foo"
    assert data[2]["name"] == "bar"


def test_access_group_create(post_admin):
    data = {
        "app": 1,
        "create": {
            "name": "baz",
            "app": 2,
            "permissions": [
                {
                    "action": "foo",
                    "resource": "qux"
                }
            ]
        }
    }

    res = post_admin("/admin/access-group/create", data=data)
    data = json.loads(res.data)
    assert "msg" in data
    assert data["msg"] == "Access Group Created Successfully"

    q1 = AccessGroup.name == "baz"
    foo = AccessGroup.query.filter(q1).first()
    assert foo.name == "baz"
    assert foo.app.name == "foo"
    assert len(foo.permissions) == 1
    assert foo.permissions[0].permission.action == "foo"


def test_access_group_edit(post_admin):
    data = {
        "app": 1,
        "id": 2,
        "edit": {
            "name": "baz",
            "app": 1
        }
    }

    res = post_admin("/admin/access-group/edit", data=data)
    data = json.loads(res.data)
    assert "msg" in data
    assert data["msg"] == "Access Group Edited Successfully"

    foo = AccessGroup.query.get(2)
    assert foo.name == "baz"
    assert len(foo.accounts) == 1
    assert foo.accounts[0].account.email == "foo@email.com"
    assert len(foo.permissions) == 1
    assert foo.permissions[0].permission.action == "foo"


def test_access_group_edit_permissions(post_admin):
    data = {
        "app": 1,
        "id": 2,
        "edit": {
            "permissions": [
                {
                    "action": "foo",
                    "resource": "qux"
                }
            ]
        }
    }

    foo = JoinAccessGroupPermission.query.get((2, 2))
    assert foo is not None

    res = post_admin("/admin/access-group/edit", data=data)
    data = json.loads(res.data)
    assert "msg" in data
    assert data["msg"] == "Access Group Edited Successfully"

    bar = AccessGroup.query.get(2)
    assert len(bar.permissions) == 1
    assert bar.permissions[0].permission.definition == ("foo", "qux")

    foo = JoinAccessGroupPermission.query.get((2, 2))
    assert foo is None


def test_access_group_archive(post_admin):
    data = {
        "app": 1,
        "id": 1
    }

    res = post_admin("/admin/access-group/archive", data=data)
    data = json.loads(res.data)
    assert "msg" in data
    assert data["msg"] == "Access Group Archived Successfully"

    foo = AccessGroup.query.get(1)
    assert foo.is_archived


def test_role(get_admin):
    opts = "?app=1"
    res = get_admin("/admin/role" + opts)
    data = json.loads(res.data)
    assert len(data) == 2
    assert data[0]["name"] == "foo"
    assert data[1]["name"] == "bar"


def test_role_create(post_admin):
    data = {
        "app": 1,
        "create": {
            "name": "baz",
            "permissions": [
                {
                    "action": "foo",
                    "resource": "baz"
                }
            ]
        }
    }

    res = post_admin("/admin/role/create", data=data)
    data = json.loads(res.data)
    assert "msg" in data
    assert data["msg"] == "Role Created Successfully"

    q1 = Role.name == "baz"
    foo = Role.query.filter(q1).first()
    assert foo is not None
    assert foo.name == "baz"
    assert len(foo.permissions) == 1
    assert foo.permissions[0].permission.action == "foo"
    assert foo.permissions[0].permission.resource == "baz"


def test_role_edit(post_admin):
    data = {
        "app": 1,
        "id": 1,
        "edit": {
            "name": "baz",
            "permissions": [
                {
                    "action": "bar",
                    "resource": "qux"
                }
            ]
        }
    }

    res = post_admin("/admin/role/edit", data=data)
    data = json.loads(res.data)
    assert "msg" in data
    assert data["msg"] == "Role Edited Successfully"

    q1 = Role.name == "baz"
    foo = Role.query.filter(q1).first()
    assert foo is not None
    assert foo.name == "baz"
    assert len(foo.permissions) == 1
    assert foo.permissions[0].permission.action == "bar"
    assert foo.permissions[0].permission.resource == "qux"


def test_app(get_admin):
    opts = "?app=1"
    res = get_admin("/admin/app" + opts)
    data = json.loads(res.data)
    assert len(data) == 3
    assert data[1]["name"] == "foo"
    assert data[2]["name"] == "bar"


def test_app_create(post_admin):
    data = {
        "app": 1,
        "create": {
            "name": "baz"
        }
    }

    res = post_admin("/admin/app/create", data=data)
    data = json.loads(res.data)
    assert "msg" in data
    assert data["msg"] == "App Created Successfully"

    q1 = App.name == "baz"
    foo = App.query.filter(q1).first()
    assert foo is not None
    assert foo.name == "baz"


def test_app_edit(post_admin):
    data = {
        "app": 1,
        "id": 1,
        "edit": {
            "name": "baz"
        }
    }

    res = post_admin("/admin/app/edit", data=data)
    data = json.loads(res.data)
    assert "msg" in data
    assert data["msg"] == "App Edited Successfully"

    foo = App.query.get(1)
    assert foo.name == "baz"<|MERGE_RESOLUTION|>--- conflicted
+++ resolved
@@ -178,13 +178,8 @@
             "dittiId": "BZ",
             "email": "baz@email.com",
             "defaultExpiryDelta": 30,
-<<<<<<< HEAD
-            "consent_information": "Consent text...",
-            "data_summary": "Data summary..."
-=======
             "consentInformation": "Consent text...",
             "dataSummary": "Data summary..."
->>>>>>> ebb024b1
         }
     }
 
